[tool.poetry]
authors = [
  "Andres Rodriguez <andres@validmind.ai>",
  "Juan Martinez <juan@validmind.ai>",
  "Anil Sorathiya <anil@validmind.ai>",
  "Luis Pallares <luis@validmind.ai>",
  "John Halz <john@validmind.ai>",
]
description = "ValidMind Developer Framework"
license = "Commercial License"
name = "validmind"
readme = "README.pypi.md"
<<<<<<< HEAD
version = "1.23.1"
=======
version = "1.23.3"
>>>>>>> f4f61fd7

[tool.poetry.dependencies]
matplotlib = "<3.8"
aiohttp = {extras = ["speedups"], version = "^3.8.4"}
arch = "^5.4.0"
bert-score = "^0.3.13"
catboost = "^1.2"
click = "^8.0.4"
datasets = {version = "^2.14.5", optional = true}
dython = "^0.7.1"
evaluate = "^0.4.0"
ipython = "7.34.0"
ipywidgets = "^8.0.6"
kaleido = "0.2.1"
langdetect = "^1.0.9"
levenshtein = {version = "^0.21.1", optional = true}
markdown = "^3.4.3"
nltk = "^3.8.1"
numpy = "1.22.3"
openai = {version = "^0.27.8", optional = true}
pandas = "1.5.3"
pandas-profiling = "^3.6.6"
pdoc = "^13.1.1"
plotly = "^5.14.1"
plotly-express = "^0.4.1"
pycocoevalcap = {version = "^1.2", optional = true}
pydantic = "^1.9.1"
pypmml = "^0.9.17"
python = ">=3.8,<3.11"
python-dotenv = "^0.20.0"
requests = "^2.27.1"
rouge = "^1.0.1"
rpy2 = {version = "^3.5.10", optional = true}
scikit-learn = "^1.0.2"
scorecardpy = "^0.1.9.6"
seaborn = "^0.11.2"
sentencepiece = "^0.1.99"
sentry-sdk = "^1.24.0"
shap = "^0.41.0"
statsmodels = "^0.13.5"
tabulate = "^0.8.9"
textstat = "^0.7.3"
torch = {version = ">=1.10.0", optional = true}
torchmetrics = {version = "^1.1.1", optional = true}
tqdm = "^4.64.0"
transformers = "^4.32.0"
wget = "^3.2"
xgboost = "^1.5.2"

[tool.poetry.group.dev.dependencies]
black = "^22.1.0"
click = "^8.1.3"
cython = "^0.29.34"
flake8 = "^4.0.1"
gradio = "^3.43.2"
ipykernel = "^6.22.0"
isort = "^5.12.0"
jupyter = "^1.0.0"
jupyterlab = "^3.6.3"
openai = "^0.27.8"
pre-commit = "^3.3.3"
pytest = "^5.2"
sphinx = "^6.1.3"
sphinx-markdown-builder = "^0.5.5"
sphinx-rtd-theme = "^1.2.0"
twine = "^4.0.2"
papermill = "^2.4.0"

[tool.poetry.extras]
all = [
  "openai",
  "rpy2",
  "torch",
  "transformers",
  "pycocoevalcap",
  "torchmetrics",
  "levenshtein",
  "datasets",
]
llm = [
  "torch",
  "transformers",
  "openai",
  "pycocoevalcap",
  "torchmetrics",
  "levenshtein",
  "datasets",
]
pytorch = ["torch"]
r-support = ["rpy2"]
transformers = ["transformers"]

[build-system]
build-backend = "poetry.core.masonry.api"
requires = ["poetry-core>=1.0.0"]

[tool.isort]
known_first_party = "validmind"
profile = "black"<|MERGE_RESOLUTION|>--- conflicted
+++ resolved
@@ -10,11 +10,7 @@
 license = "Commercial License"
 name = "validmind"
 readme = "README.pypi.md"
-<<<<<<< HEAD
-version = "1.23.1"
-=======
 version = "1.23.3"
->>>>>>> f4f61fd7
 
 [tool.poetry.dependencies]
 matplotlib = "<3.8"
