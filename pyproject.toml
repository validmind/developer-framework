[tool.poetry]
authors = [
  "Andres Rodriguez <andres@validmind.ai>",
  "Juan Martinez <juan@validmind.ai>",
  "Anil Sorathiya <anil@validmind.ai>",
  "Luis Pallares <luis@validmind.ai>",
]
description = "ValidMind Developer Framework"
license = "Commercial License"
# include = [
#   "validmind/**/*.c",
#   "validmind/**/*.pyx",
#   "validmind/**/*.pyd",
#   "validmind/**/*.so",
# ]
name = "validmind"
readme = "README.pypi.md"
<<<<<<< HEAD
version = "1.16.2"
=======
version = "1.16.4"
>>>>>>> ced3796d

[tool.poetry.dependencies]
aiohttp = {extras = ["speedups"], version = "^3.8.4"}
arch = "^5.4.0"
catboost = "^1.2"
click = "^8.0.4"
dython = "^0.7.1"
ipython = "7.34.0"
ipywidgets = "^8.0.6"
kaleido = "0.2.1"
markdown = "^3.4.3"
myst-parser = "^1.0.0"
numpy = "1.22.3"
pandas = "1.5.3"
pandas-profiling = "^3.6.6"
pdoc = "^13.1.1"
plotly = "^5.14.1"
pydantic = "^1.9.1"
pypmml = "^0.9.17"
python = ">=3.8,<3.11"
python-dotenv = "^0.20.0"
requests = "^2.27.1"
rpy2 = {version = "^3.5.10", optional = true}
scikit-learn = "^1.0.2"
seaborn = "^0.11.2"
shap = "^0.41.0"
sphinx = "^6.1.3"
sphinx-markdown-builder = "^0.5.5"
sphinx-rtd-theme = "^1.2.0"
statsmodels = "^0.13.5"
tabulate = "^0.8.9"
torch = {version = "2.0.1", optional = true}
tqdm = "^4.64.0"
xgboost = "^1.5.2"
sentry-sdk = "^1.24.0"
nltk = "^3.8.1"
plotly-express = "^0.4.1"
openai = "^0.27.8"

[tool.poetry.group.dev.dependencies]
black = "^22.1.0"
click = "^8.1.3"
cython = "^0.29.34"
flake8 = "^4.0.1"
ipykernel = "^6.22.0"
jupyter = "^1.0.0"
jupyterlab = "^3.6.3"
pytest = "^5.2"
twine = "^4.0.2"

[tool.poetry.extras]
pytorch = ["torch"]
r-support = ["rpy2"]

[build-system]
build-backend = "poetry.core.masonry.api"
requires = ["poetry-core>=1.0.0"]<|MERGE_RESOLUTION|>--- conflicted
+++ resolved
@@ -15,11 +15,7 @@
 # ]
 name = "validmind"
 readme = "README.pypi.md"
-<<<<<<< HEAD
-version = "1.16.2"
-=======
 version = "1.16.4"
->>>>>>> ced3796d
 
 [tool.poetry.dependencies]
 aiohttp = {extras = ["speedups"], version = "^3.8.4"}
