[tool.poetry]
authors = [
  "Andres Rodriguez <andres@validmind.ai>",
  "Juan Martinez <juan@validmind.ai>",
  "Anil Sorathiya <anil@validmind.ai>",
  "Luis Pallares <luis@validmind.ai>",
  "John Halz <john@validmind.ai>",
]
description = "ValidMind Developer Framework"
license = "Commercial License"
name = "validmind"
readme = "README.pypi.md"
<<<<<<< HEAD
version = "1.17.4"
=======
version = "1.18.0"
>>>>>>> 2a155956

[tool.poetry.dependencies]
aiohttp = {extras = ["speedups"], version = "^3.8.4"}
arch = "^5.4.0"
catboost = "^1.2"
click = "^8.0.4"
dython = "^0.7.1"
ipython = "7.34.0"
ipywidgets = "^8.0.6"
markdown = "^3.4.3"
nltk = "^3.8.1"
numpy = "1.22.3"
openai = {version = "^0.27.8", optional = true}
pandas = "1.5.3"
pandas-profiling = "^3.6.6"
pdoc = "^13.1.1"
plotly = "^5.14.1"
plotly-express = "^0.4.1"
pydantic = "^1.9.1"
pypmml = "^0.9.17"
python = ">=3.8,<3.11"
python-dotenv = "^0.20.0"
requests = "^2.27.1"
rpy2 = {version = "^3.5.10", optional = true}
scikit-learn = "^1.0.2"
seaborn = "^0.11.2"
sentry-sdk = "^1.24.0"
shap = "^0.41.0"
statsmodels = "^0.13.5"
tabulate = "^0.8.9"
torch = {version = ">=1.10.0", optional = true}
tqdm = "^4.64.0"
xgboost = "^1.5.2"
scorecardpy = "^0.1.9.6"
transformers = "^4.32.0"
wget = "^3.2"
sentencepiece = "^0.1.99"
rouge = "^1.0.1"
langdetect = "^1.0.9"
textstat = "^0.7.3"

[tool.poetry.group.dev.dependencies]
black = "^22.1.0"
click = "^8.1.3"
cython = "^0.29.34"
flake8 = "^4.0.1"
ipykernel = "^6.22.0"
isort = "^5.12.0"
jupyter = "^1.0.0"
jupyterlab = "^3.6.3"
pre-commit = "^3.3.3"
pytest = "^5.2"
sphinx = "^6.1.3"
sphinx-markdown-builder = "^0.5.5"
sphinx-rtd-theme = "^1.2.0"
twine = "^4.0.2"

[tool.poetry.extras]
all = ["openai", "rpy2", "torch", "transformers"]
llm = ["torch", "transformers", "openai"]
pytorch = ["torch"]
r-support = ["rpy2"]
transformers = ["transformers"]

[build-system]
build-backend = "poetry.core.masonry.api"
requires = ["poetry-core>=1.0.0"]

[tool.isort]
known_first_party = "validmind"
profile = "black"<|MERGE_RESOLUTION|>--- conflicted
+++ resolved
@@ -10,11 +10,7 @@
 license = "Commercial License"
 name = "validmind"
 readme = "README.pypi.md"
-<<<<<<< HEAD
-version = "1.17.4"
-=======
-version = "1.18.0"
->>>>>>> 2a155956
+version = "1.18.1"
 
 [tool.poetry.dependencies]
 aiohttp = {extras = ["speedups"], version = "^3.8.4"}
