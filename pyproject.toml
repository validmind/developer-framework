[tool.poetry]
authors = [
  "Andres Rodriguez <andres@validmind.ai>",
  "Juan Martinez <juan@validmind.ai>",
  "Anil Sorathiya <anil@validmind.ai>",
  "Luis Pallares <luis@validmind.ai>",
  "John Halz <john@validmind.ai>",
]
description = "ValidMind Developer Framework"
license = "Commercial License"
name = "validmind"
readme = "README.pypi.md"
<<<<<<< HEAD
version = "2.0.0a1"
=======
version = "1.27.6"
>>>>>>> 99b1fffc

[tool.poetry.dependencies]
aiohttp = {extras = ["speedups"], version = "^3.8.4"}
arch = "^5.4.0"
bert-score = "^0.3.13"
catboost = "^1.2"
click = "^8.0.4"
datasets = {version = "^2.14.5", optional = true}
dython = "^0.7.1"
evaluate = "^0.4.0"
ipython = "7.34.0"
ipywidgets = "^8.0.6"
kaleido = "0.2.1"
langdetect = "^1.0.9"
levenshtein = {version = "^0.21.1", optional = true}
markdown = "^3.4.3"
matplotlib = "<3.8"
nltk = "^3.8.1"
numpy = "^1.23.3"
openai = {version = "^1.3.7", optional = true}
pandas = "1.5.3"
pandas-profiling = "^3.6.6"
pdoc = "^13.1.1"
plotly = "^5.14.1"
plotly-express = "^0.4.1"
pycocoevalcap = {version = "^1.2", optional = true}
pydantic = "^1.9.1"
pypmml = "^0.9.17"
python = ">=3.8,<3.11"
python-dotenv = "^0.20.0"
requests = "^2.27.1"
rouge = "^1.0.1"
rpy2 = {version = "^3.5.10", optional = true}
scikit-learn = "^1.0.2"
scorecardpy = "^0.1.9.6"
seaborn = "^0.11.2"
sentencepiece = "^0.1.99"
sentry-sdk = "^1.24.0"
shap = "^0.42.0"
statsmodels = "^0.13.5"
tabulate = "^0.8.9"
textstat = "^0.7.3"
torch = {version = ">=1.10.0", optional = true}
torchmetrics = {version = "^1.1.1", optional = true}
tqdm = "^4.64.0"
transformers = "^4.32.0"
wget = "^3.2"
xgboost = "^1.5.2"
jupyter = "^1.0.0"

[tool.poetry.group.dev.dependencies]
black = "^22.1.0"
click = "^8.1.3"
cython = "^0.29.34"
flake8 = "^4.0.1"
gradio = "^3.43.2"
ipykernel = "^6.22.0"
isort = "^5.12.0"
jupyterlab = "^3.6.3"
openai = "^1.3.7"
papermill = "^2.4.0"
pre-commit = "^3.3.3"
pytest = "^5.2"
sphinx = "^6.1.3"
sphinx-markdown-builder = "^0.5.5"
sphinx-rtd-theme = "^1.2.0"
twine = "^4.0.2"

[tool.poetry.extras]
all = [
  "openai",
  "rpy2",
  "torch",
  "transformers",
  "pycocoevalcap",
  "torchmetrics",
  "levenshtein",
  "datasets",
]
llm = [
  "torch",
  "transformers",
  "openai",
  "pycocoevalcap",
  "torchmetrics",
  "levenshtein",
  "datasets",
]
pytorch = ["torch"]
r-support = ["rpy2"]
transformers = ["transformers"]

[build-system]
build-backend = "poetry.core.masonry.api"
requires = ["poetry-core>=1.0.0"]

[tool.isort]
known_first_party = "validmind"
profile = "black"<|MERGE_RESOLUTION|>--- conflicted
+++ resolved
@@ -10,11 +10,7 @@
 license = "Commercial License"
 name = "validmind"
 readme = "README.pypi.md"
-<<<<<<< HEAD
 version = "2.0.0a1"
-=======
-version = "1.27.6"
->>>>>>> 99b1fffc
 
 [tool.poetry.dependencies]
 aiohttp = {extras = ["speedups"], version = "^3.8.4"}
@@ -27,6 +23,7 @@
 evaluate = "^0.4.0"
 ipython = "7.34.0"
 ipywidgets = "^8.0.6"
+jupyter = "^1.0.0"
 kaleido = "0.2.1"
 langdetect = "^1.0.9"
 levenshtein = {version = "^0.21.1", optional = true}
@@ -63,7 +60,6 @@
 transformers = "^4.32.0"
 wget = "^3.2"
 xgboost = "^1.5.2"
-jupyter = "^1.0.0"
 
 [tool.poetry.group.dev.dependencies]
 black = "^22.1.0"
