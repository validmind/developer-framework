--- conflicted
+++ resolved
@@ -56,16 +56,13 @@
 tqdm = "^4.64.0"
 transformers = "^4.32.0"
 wget = "^3.2"
-<<<<<<< HEAD
 sentencepiece = "^0.1.99"
 rouge = "^1.0.1"
 langdetect = "^1.0.9"
 textstat = "^0.7.3"
 prettytable = "^3.9.0"
 evaluate = "^0.4.0"
-=======
 xgboost = "^1.5.2"
->>>>>>> 51cafd80
 
 [tool.poetry.group.dev.dependencies]
 black = "^22.1.0"
