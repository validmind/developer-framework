[tool.poetry]
authors = [
  "Andres Rodriguez <andres@validmind.ai>",
  "Juan Martinez <juan@validmind.ai>",
  "Anil Sorathiya <anil@validmind.ai>",
  "Luis Pallares <luis@validmind.ai>",
  "John Halz <john@validmind.ai>",
]
description = "ValidMind Developer Framework"
license = "Commercial License"
# include = [
#   "validmind/**/*.c",
#   "validmind/**/*.pyx",
#   "validmind/**/*.pyd",
#   "validmind/**/*.so",
# ]
name = "validmind"
readme = "README.pypi.md"
<<<<<<< HEAD
version = "1.17.3"

=======
version = "1.17.2"
>>>>>>> 4ac7b682
[tool.poetry.dependencies]
aiohttp = {extras = ["speedups"], version = "^3.8.4"}
arch = "^5.4.0"
catboost = "^1.2"
click = "^8.0.4"
dython = "^0.7.1"
ipython = "7.34.0"
ipywidgets = "^8.0.6"
kaleido = "0.2.1"
markdown = "^3.4.3"
myst-parser = "^1.0.0"
nltk = "^3.8.1"
numpy = "1.22.3"
openai = "^0.27.8"
pandas = "1.5.3"
pandas-profiling = "^3.6.6"
pdoc = "^13.1.1"
plotly = "^5.14.1"
plotly-express = "^0.4.1"
pydantic = "^1.9.1"
pypmml = "^0.9.17"
python = ">=3.8.1,<3.11"
python-dotenv = "^0.20.0"
requests = "^2.27.1"
rpy2 = {version = "^3.5.10", optional = true}
scikit-learn = "^1.0.2"
seaborn = "^0.11.2"
sentry-sdk = "^1.24.0"
shap = "^0.41.0"
sphinx = "^6.1.3"
sphinx-markdown-builder = "^0.5.5"
sphinx-rtd-theme = "^1.2.0"
statsmodels = "^0.13.5"
tabulate = "^0.8.9"
torch = {version = ">=1.10.0", optional = true}
tqdm = "^4.64.0"
transformers = {version = "^4.0.0", optional = true}
xgboost = "^1.5.2"
<<<<<<< HEAD
sentry-sdk = "^1.24.0"
nltk = "^3.8.1"
plotly-express = "^0.4.1"
openai = {version = "^0.27.8", optional = true}
=======
>>>>>>> 4ac7b682

[tool.poetry.group.dev.dependencies]
black = "^22.1.0"
click = "^8.1.3"
cython = "^0.29.34"
flake8 = "^4.0.1"
ipykernel = "^6.22.0"
jupyter = "^1.0.0"
jupyterlab = "^3.6.3"
pytest = "^5.2"
twine = "^4.0.2"

[tool.poetry.extras]
all = ["torch", "rpy2", "transformers"]
llm = ["torch", "transformers"]
pytorch = ["torch"]
r-support = ["rpy2"]
<<<<<<< HEAD
llm = ["openai"]
=======
transformers = ["transformers"]
>>>>>>> 4ac7b682

[build-system]
build-backend = "poetry.core.masonry.api"
requires = ["poetry-core>=1.0.0"]<|MERGE_RESOLUTION|>--- conflicted
+++ resolved
@@ -16,12 +16,8 @@
 # ]
 name = "validmind"
 readme = "README.pypi.md"
-<<<<<<< HEAD
 version = "1.17.3"
 
-=======
-version = "1.17.2"
->>>>>>> 4ac7b682
 [tool.poetry.dependencies]
 aiohttp = {extras = ["speedups"], version = "^3.8.4"}
 arch = "^5.4.0"
@@ -60,13 +56,10 @@
 tqdm = "^4.64.0"
 transformers = {version = "^4.0.0", optional = true}
 xgboost = "^1.5.2"
-<<<<<<< HEAD
 sentry-sdk = "^1.24.0"
 nltk = "^3.8.1"
 plotly-express = "^0.4.1"
 openai = {version = "^0.27.8", optional = true}
-=======
->>>>>>> 4ac7b682
 
 [tool.poetry.group.dev.dependencies]
 black = "^22.1.0"
@@ -81,14 +74,10 @@
 
 [tool.poetry.extras]
 all = ["torch", "rpy2", "transformers"]
-llm = ["torch", "transformers"]
+llm = ["torch", "transformers", "openai"]
 pytorch = ["torch"]
 r-support = ["rpy2"]
-<<<<<<< HEAD
-llm = ["openai"]
-=======
 transformers = ["transformers"]
->>>>>>> 4ac7b682
 
 [build-system]
 build-backend = "poetry.core.masonry.api"
