--- conflicted
+++ resolved
@@ -10,14 +10,9 @@
 license = "Commercial License"
 name = "validmind"
 readme = "README.pypi.md"
-<<<<<<< HEAD
-version = "1.24.7"
-=======
 version = "1.25.1"
->>>>>>> f2e63b04
 
 [tool.poetry.dependencies]
-matplotlib = "<3.8"
 aiohttp = {extras = ["speedups"], version = "^3.8.4"}
 arch = "^5.4.0"
 bert-score = "^0.3.13"
@@ -32,6 +27,7 @@
 langdetect = "^1.0.9"
 levenshtein = {version = "^0.21.1", optional = true}
 markdown = "^3.4.3"
+matplotlib = "<3.8"
 nltk = "^3.8.1"
 numpy = "1.22.3"
 openai = {version = "^1.3.7", optional = true}
@@ -75,13 +71,13 @@
 jupyter = "^1.0.0"
 jupyterlab = "^3.6.3"
 openai = "^1.3.7"
+papermill = "^2.4.0"
 pre-commit = "^3.3.3"
 pytest = "^5.2"
 sphinx = "^6.1.3"
 sphinx-markdown-builder = "^0.5.5"
 sphinx-rtd-theme = "^1.2.0"
 twine = "^4.0.2"
-papermill = "^2.4.0"
 
 [tool.poetry.extras]
 all = [
