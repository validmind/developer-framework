[tool.poetry]
authors = [
  "Andres Rodriguez <andres@validmind.ai>",
  "Juan Martinez <juan@validmind.ai>",
  "Anil Sorathiya <anil@validmind.ai>",
  "Luis Pallares <luis@validmind.ai>",
  "John Halz <john@validmind.ai>",
]
description = "ValidMind Developer Framework"
license = "Commercial License"
name = "validmind"
readme = "README.pypi.md"
version = "1.17.2"

[tool.poetry.dependencies]
aiohttp = {extras = ["speedups"], version = "^3.8.4"}
arch = "^5.4.0"
catboost = "^1.2"
click = "^8.0.4"
dython = "^0.7.1"
ipython = "7.34.0"
ipywidgets = "^8.0.6"
markdown = "^3.4.3"
<<<<<<< HEAD
=======
myst-parser = "^1.0.0"
nltk = "^3.8.1"
>>>>>>> 47dd2adc
numpy = "1.22.3"
openai = { version = "^0.27.8", optional = true }
pandas = "1.5.3"
pandas-profiling = "^3.6.6"
pdoc = "^13.1.1"
plotly = "^5.14.1"
plotly-express = "^0.4.1"
pydantic = "^1.9.1"
pypmml = "^0.9.17"
python = ">=3.8,<3.11"
python-dotenv = "^0.20.0"
requests = "^2.27.1"
rpy2 = {version = "^3.5.10", optional = true}
scikit-learn = "^1.0.2"
seaborn = "^0.11.2"
sentry-sdk = "^1.24.0"
shap = "^0.41.0"
statsmodels = "^0.13.5"
tabulate = "^0.8.9"
torch = {version = ">=1.10.0", optional = true}
tqdm = "^4.64.0"
transformers = {version = "^4.0.0", optional = true}
xgboost = "^1.5.2"

[tool.poetry.group.dev.dependencies]
black = "^22.1.0"
click = "^8.1.3"
cython = "^0.29.34"
flake8 = "^4.0.1"
ipykernel = "^6.22.0"
jupyter = "^1.0.0"
jupyterlab = "^3.6.3"
pytest = "^5.2"
twine = "^4.0.2"
isort = "^5.12.0"
sphinx = "^6.1.3"
sphinx-markdown-builder = "^0.5.5"
sphinx-rtd-theme = "^1.2.0"
pre-commit = "^3.3.3"

[tool.poetry.extras]
all = ["torch", "rpy2", "transformers"]
llm = ["torch", "transformers", "openai"]
pytorch = ["torch"]
r-support = ["rpy2"]
transformers = ["transformers"]

[build-system]
build-backend = "poetry.core.masonry.api"
requires = ["poetry-core>=1.0.0"]<|MERGE_RESOLUTION|>--- conflicted
+++ resolved
@@ -21,11 +21,7 @@
 ipython = "7.34.0"
 ipywidgets = "^8.0.6"
 markdown = "^3.4.3"
-<<<<<<< HEAD
-=======
-myst-parser = "^1.0.0"
 nltk = "^3.8.1"
->>>>>>> 47dd2adc
 numpy = "1.22.3"
 openai = { version = "^0.27.8", optional = true }
 pandas = "1.5.3"
