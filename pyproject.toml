[tool.poetry]
authors = [
  "Andres Rodriguez <andres@validmind.ai>",
  "Juan Martinez <juan@validmind.ai>",
  "Anil Sorathiya <anil@validmind.ai>",
  "Luis Pallares <luis@validmind.ai>",
  "John Halz <john@validmind.ai>",
]
description = "ValidMind Developer Framework"
license = "Commercial License"
# include = [
#   "validmind/**/*.c",
#   "validmind/**/*.pyx",
#   "validmind/**/*.pyd",
#   "validmind/**/*.so",
# ]
name = "validmind"
readme = "README.pypi.md"
<<<<<<< HEAD
version = "1.17.2"
=======
version = "1.17.1"
>>>>>>> 24c058b8

[tool.poetry.dependencies]
aiohttp = {extras = ["speedups"], version = "^3.8.4"}
arch = "^5.4.0"
catboost = "^1.2"
click = "^8.0.4"
dython = "^0.7.1"
ipython = "7.34.0"
ipywidgets = "^8.0.6"
kaleido = "0.2.1"
markdown = "^3.4.3"
myst-parser = "^1.0.0"
numpy = "1.22.3"
pandas = "1.5.3"
pandas-profiling = "^3.6.6"
pdoc = "^13.1.1"
plotly = "^5.14.1"
pydantic = "^1.9.1"
pypmml = "^0.9.17"
python = ">=3.8,<3.11"
python-dotenv = "^0.20.0"
requests = "^2.27.1"
rpy2 = {version = "^3.5.10", optional = true}
scikit-learn = "^1.0.2"
seaborn = "^0.11.2"
shap = "^0.41.0"
sphinx = "^6.1.3"
sphinx-markdown-builder = "^0.5.5"
sphinx-rtd-theme = "^1.2.0"
statsmodels = "^0.13.5"
tabulate = "^0.8.9"
torch = {version = "2.0.1", optional = true}
tqdm = "^4.64.0"
xgboost = "^1.5.2"
sentry-sdk = "^1.24.0"
nltk = "^3.8.1"
plotly-express = "^0.4.1"
openai = "^0.27.8"
transformers = "^4.31.0"

[tool.poetry.group.dev.dependencies]
black = "^22.1.0"
click = "^8.1.3"
cython = "^0.29.34"
flake8 = "^4.0.1"
ipykernel = "^6.22.0"
jupyter = "^1.0.0"
jupyterlab = "^3.6.3"
pytest = "^5.2"
twine = "^4.0.2"

[tool.poetry.extras]
pytorch = ["torch"]
r-support = ["rpy2"]

[build-system]
build-backend = "poetry.core.masonry.api"
requires = ["poetry-core>=1.0.0"]<|MERGE_RESOLUTION|>--- conflicted
+++ resolved
@@ -16,12 +16,7 @@
 # ]
 name = "validmind"
 readme = "README.pypi.md"
-<<<<<<< HEAD
 version = "1.17.2"
-=======
-version = "1.17.1"
->>>>>>> 24c058b8
-
 [tool.poetry.dependencies]
 aiohttp = {extras = ["speedups"], version = "^3.8.4"}
 arch = "^5.4.0"
