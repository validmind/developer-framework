--- conflicted
+++ resolved
@@ -10,6 +10,7 @@
  - notebooks/code_samples/time_series/quickstart_time_series_full_suite.ipynb
  - notebooks/code_samples/regression/quickstart_regression_full_suite.ipynb
  - notebooks/code_samples/custom_tests/external_test_providers.ipynb
+ - notebooks/code_samples/custom_tests/implement_custom_tests.ipynb
 
 To add more notebooks to the list, simply add the path to the `NOTEBOOKS_TO_RUN` list.
 This will use the default project id for the notebook. If you want to use a different
@@ -50,12 +51,6 @@
         "path": "notebooks/code_samples/regression/quickstart_regression_full_suite.ipynb",
         "project": "cltnl7t6t000x1omg706sdv0j",  # Demo Account Dev Regression Model
     },
-<<<<<<< HEAD
-=======
-    "notebooks/code_samples/time_series/quickstart_time_series_full_suite.ipynb",
-    # "notebooks/code_samples/regression/quickstart_regression_full_suite.ipynb",
-    # TODO: fix the above when we have a regression template installed
->>>>>>> 6ddcbf78
     "notebooks/how_to/run_unit_metrics.ipynb",
     "notebooks/code_samples/custom_tests/integrate_external_test_providers.ipynb",
     "notebooks/code_samples/custom_tests/implement_custom_tests.ipynb",
