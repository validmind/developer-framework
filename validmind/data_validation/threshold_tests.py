--- conflicted
+++ resolved
@@ -461,20 +461,6 @@
         for i, col in enumerate(df.columns):
             sns.lineplot(data=df, x=df.index, y=col, ax=axes[i], label=col)
 
-<<<<<<< HEAD
-            variable_outliers = outliers_table[outliers_table["Variable"] == col]
-            for idx, row in variable_outliers.iterrows():
-                date = row["Date"]
-                outlier_value = df.loc[date, col]
-                axes[i].scatter(
-                    date,
-                    outlier_value,
-                    marker="o",
-                    s=100,
-                    c="red",
-                    label="Outlier" if idx == 0 else "",
-                )
-=======
             if not outliers_table.empty:
                 variable_outliers = outliers_table[outliers_table["Variable"] == col]
                 for idx, row in variable_outliers.iterrows():
@@ -488,7 +474,6 @@
                         c="red",
                         label="Outlier" if idx == 0 else "",
                     )
->>>>>>> 2263b120
 
             axes[i].legend()
             axes[i].set_ylabel(col, weight="bold", fontsize=16)
@@ -570,10 +555,6 @@
         # Create a bar plot using seaborn library
         missing_values = df.isnull().sum()
         if sum(missing_values.values) != 0:
-<<<<<<< HEAD
-
-=======
->>>>>>> 2263b120
             with plt.style.context("seaborn"):
                 fig, ax = plt.subplots()
                 sns.barplot(
