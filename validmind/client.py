--- conflicted
+++ resolved
@@ -341,11 +341,7 @@
         ValueError: If the project has not been initialized
     """
     logger.warning(
-<<<<<<< HEAD
-        "`vm.run_template` is deprecated. " \
-=======
         "`vm.run_template` is deprecated. "
->>>>>>> f19f75b7
         "Please use `vm.run_documentation_tests` instead"
     )
     run_documentation_tests(section=None, *args, **kwargs)