--- conflicted
+++ resolved
@@ -23,28 +23,8 @@
     UnsupportedRModelError,
 )
 from .logging import get_logger
-<<<<<<< HEAD
 
 from .models.r_model import RModel
-
-from .template import (
-    get_template_test_suite,
-    preview_template as _preview_template,
-    run_template as _run_template,
-)
-from .test_plans import get_by_id as get_test_plan_by_id
-from .test_suites import get_by_id as get_test_suite_by_id
-
-from .vm_models import (
-    TestPlan,
-    TestSuite,
-)
-from .vm_models.model import (
-    VMModel,
-    R_MODEL_METHODS,
-    R_MODEL_TYPES,
-    get_model_class,
-)
 
 from .vm_models.dataset import (
     VMDataset,
@@ -52,7 +32,7 @@
     DataFrameDataset,
     TorchDataset,
 )
-=======
+
 from .template import get_template_test_suite
 from .template import preview_template as _preview_template
 from .template import run_template as _run_template
@@ -60,8 +40,7 @@
 from .test_suites import get_by_id as get_test_suite_by_id
 from .vm_models import TestPlan, TestSuite
 from .vm_models.dataset import DataFrameDataset, NumpyDataset, TorchDataset, VMDataset
-from .vm_models.model import R_MODEL_TYPES, VMModel, get_model_class
->>>>>>> 632b654f
+from .vm_models.model import VMModel, get_model_class
 
 pd.option_context("format.precision", 2)
 
@@ -209,6 +188,8 @@
         vm.vm.Model: A VM Model instance
     """
 
+    # TODO: proper check for supported models
+    #
     # if model.get("method") not in R_MODEL_METHODS:
     #     raise UnsupportedRModelError(
     #         "R model method must be one of {}. Got {}".format(
