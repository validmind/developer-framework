--- conflicted
+++ resolved
@@ -287,11 +287,7 @@
             tasks.append(api_client.log_metrics([self.metric]))
         if self.figures:
             for fig in self.figures:
-<<<<<<< HEAD
-                log_figure(fig, fig.key, fig.metadata)
-=======
-                tasks.append(api_client.log_figure(fig.figure, fig.key, fig.metadata))
->>>>>>> a4541980
+                tasks.append(api_client.log_figure(fig))
         if hasattr(self, "result_metadata") and self.result_metadata:
             for metadata in self.result_metadata:
                 tasks.append(update_metadata(metadata["content_id"], metadata["text"]))
@@ -368,11 +364,7 @@
 
         if self.figures:
             for fig in self.figures:
-<<<<<<< HEAD
-                log_figure(fig, fig.key, fig.metadata)
-=======
-                tasks.append(api_client.log_figure(fig.figure, fig.key, fig.metadata))
->>>>>>> a4541980
+                tasks.append(api_client.log_figure(fig))
         if hasattr(self, "result_metadata") and self.result_metadata:
             for metadata in self.result_metadata:
                 tasks.append(update_metadata(metadata["content_id"], metadata["text"]))
