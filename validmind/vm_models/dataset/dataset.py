--- conflicted
+++ resolved
@@ -246,23 +246,12 @@
 
     def prediction_column(self, model: VMModel, column_name: str = None) -> str:
         """Get or set the prediction column for a model."""
-<<<<<<< HEAD
         if column_name:
             if column_name not in self.columns:
                 raise ValueError(f"{column_name} doesn't exist in the dataset")
 
-            if (
-                column_name in self.feature_columns
-                and self.target_column in self.feature_columns
-            ):
-                self.feature_columns.remove(self.target_column)
-=======
-        if column_name and column_name not in self.columns:
-            raise ValueError("{column_name} doesn't exist in the dataset")
-
         if column_name and column_name in self.feature_columns:
             self.feature_columns.remove(column_name)
->>>>>>> f17af6da
 
         return self.extra_columns.prediction_column(model, column_name)
 
