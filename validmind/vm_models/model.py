# Copyright © 2023-2024 ValidMind Inc. All rights reserved.
# See the LICENSE file in the root of this repository for details.
# SPDX-License-Identifier: AGPL-3.0 AND ValidMind Commercial

"""
Model class wrapper module
"""
import importlib
import inspect
from abc import ABC, abstractmethod
from dataclasses import dataclass

SUPPORTED_LIBRARIES = {
    "catboost": "CatBoostModel",
    "xgboost": "XGBoostModel",
    "sklearn": "SKlearnModel",
    "statsmodels": "StatsModelsModel",
    "torch": "PyTorchModel",
    "transformers": "HFModel",
    "custom": "SKlearnModel",
}

R_MODEL_TYPES = [
    "LogisticRegression",
    "LinearRegression",
    "XGBClassifier",
    "XGBRegressor",
]

R_MODEL_METHODS = [
    "glm.fit",
]


@dataclass
class ModelAttributes:
    """
    Model attributes definition
    """

    architecture: str = None
    framework: str = None
    framework_version: str = None
    language: str = None

    @classmethod
    def from_dict(cls, data):
        """
        Creates a ModelAttributes instance from a dictionary
        """
        return cls(
            architecture=data.get("architecture"),
            framework=data.get("framework"),
            framework_version=data.get("framework_version"),
            language=data.get("language"),
        )


class VMModel(ABC):
    """
    An base class that wraps a trained model instance and its associated data.

    Attributes:
        model (object, optional): The trained model instance. Defaults to None.
        input_id (str, optional): The input ID for the model. Defaults to None.
        output_column (str, optional): The output column name where predictions are stored.
          Defaults to the `input_id` plus `_prediction`.
        attributes (ModelAttributes, optional): The attributes of the model. Defaults to None.
        name (str, optional): The name of the model. Defaults to the class name.
    """

    output_column: str = None

    def __init__(
        self,
        input_id: str = None,
        model: object = None,
        attributes: ModelAttributes = None,
        output_column: str = None,
        name: str = None,
        **kwargs,
    ):
        self.model = model
        self.input_id = input_id or f"{id(self)}"
        self.output_column = (
            output_column or self.output_column or f"{self.input_id}_prediction"
        )

        self.language = "Python"
        self.library = self.__class__.__name__
        self.library_version = "N/A"
        self.class_ = self.__class__.__name__

        self.name = name or self.__class__.__name__

        self.attributes = attributes

        # set any additional attributes passed in (likely for subclasses)
        for key, value in kwargs.items():
            setattr(self, key, value)

        self.__post_init__()

    def __post_init__(self):
        """Allows child classes to add their own post-init logic"""
        pass

    def serialize(self):
        """
        Serializes the model to a dictionary so it can be sent to the API
        """
        return {
            "attributes": self.attributes.__dict__,
        }

<<<<<<< HEAD
    def predict_proba(self):
        """Predict probabilties - must be implemented by subclass if needed"""
        raise NotImplementedError

    @abstractmethod
    def predict(self, *args, **kwargs):
=======
    @abstractmethod
    def model_language(self, *args, **kwargs):
        """
        Programming language used to train the model. Assume Python if this
        method is not implemented
        """
        pass

    @abstractmethod
    def model_library(self, *args, **kwargs):
        """
        Model framework library
        """
        pass

    @abstractmethod
    def model_library_version(self, *args, **kwargs):
        """
        Model framework library version
        """
        pass

    @abstractmethod
    def model_class(self, *args, **kwargs):
>>>>>>> 5048013c
        """
        Predict method for the model. This is a wrapper around the model's
        """
        pass

<<<<<<< HEAD
=======
    @abstractmethod
    def model_name(self, *args, **kwargs):
        """
        Model name
        """
        pass

>>>>>>> 5048013c

def has_method_with_arguments(cls, method_name, n_args):
    if not hasattr(cls, method_name):
        return False

    method = getattr(cls, method_name)
    if not inspect.ismethod(method) and not inspect.isfunction(method):
        return False

    # Need to refine this logic since predict_proba can have
    # any number of arguments
    #
    # signature = inspect.signature(method)
    # parameters = signature.parameters

    # if len(parameters) != n_args:
    #     return False

    return True


def is_pytorch_model(model):
    """
    Checks if the model is a PyTorch model. Need to extend this
    method to check for all ways a PyTorch model can be created
    """
    # if we can't import torch, then it's not a PyTorch model
    try:
        import torch.nn as nn
    except ImportError:
        return False

    # return False
    # TBD. Fix setting PyTorch on Ubuntu
    return isinstance(model, nn.Module)


def model_module(model):
    if is_pytorch_model(model=model):
        return "torch"

    module = model.__class__.__module__.split(".")[0]

    if module == "__main__":
        return "custom"

    return module


def get_model_class(model):
    model_class_name = SUPPORTED_LIBRARIES.get(model_module(model), None)

    if model_class_name is None:
        return None

    model_class = getattr(
        importlib.import_module("validmind.models"),
        model_class_name,
    )

    return model_class


def is_model_metadata(model):
    """
    Checks if the model is a dictionary containing metadata about a model.
    We want to check if the metadata dictionary contains at least the following keys:

    - architecture
    - language
    """
    if not isinstance(model, dict):
        return False

    if "architecture" not in model:
        return False

    if "language" not in model:
        return False

    return True<|MERGE_RESOLUTION|>--- conflicted
+++ resolved
@@ -113,14 +113,6 @@
             "attributes": self.attributes.__dict__,
         }
 
-<<<<<<< HEAD
-    def predict_proba(self):
-        """Predict probabilties - must be implemented by subclass if needed"""
-        raise NotImplementedError
-
-    @abstractmethod
-    def predict(self, *args, **kwargs):
-=======
     @abstractmethod
     def model_language(self, *args, **kwargs):
         """
@@ -145,14 +137,11 @@
 
     @abstractmethod
     def model_class(self, *args, **kwargs):
->>>>>>> 5048013c
         """
         Predict method for the model. This is a wrapper around the model's
         """
         pass
 
-<<<<<<< HEAD
-=======
     @abstractmethod
     def model_name(self, *args, **kwargs):
         """
@@ -160,7 +149,6 @@
         """
         pass
 
->>>>>>> 5048013c
 
 def has_method_with_arguments(cls, method_name, n_args):
     if not hasattr(cls, method_name):
