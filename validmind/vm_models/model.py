# Copyright © 2023-2024 ValidMind Inc. All rights reserved.
# See the LICENSE file in the root of this repository for details.
# SPDX-License-Identifier: AGPL-3.0 AND ValidMind Commercial

"""
Model class wrapper module
"""
import importlib
import inspect
from abc import ABC, abstractmethod
from dataclasses import dataclass

SUPPORTED_LIBRARIES = {
    "catboost": "CatBoostModel",
    "xgboost": "XGBoostModel",
    "sklearn": "SKlearnModel",
    "statsmodels": "StatsModelsModel",
    "torch": "PyTorchModel",
    "transformers": "HFModel",
    "custom": "SKlearnModel",
}

R_MODEL_TYPES = [
    "LogisticRegression",
    "LinearRegression",
    "XGBClassifier",
    "XGBRegressor",
]

R_MODEL_METHODS = [
    "glm.fit",
]


@dataclass
class ModelAttributes:
    """
    Model attributes definition
    """

    architecture: str = None
    framework: str = None
    framework_version: str = None
    language: str = None

    @classmethod
    def from_dict(cls, data):
        """
        Creates a ModelAttributes instance from a dictionary
        """
        return cls(
            architecture=data.get("architecture"),
            framework=data.get("framework"),
            framework_version=data.get("framework_version"),
            language=data.get("language"),
        )


class VMModel(ABC):
    """
    An base class that wraps a trained model instance and its associated data.

    Attributes:
        model (object, optional): The trained model instance. Defaults to None.
        input_id (str, optional): The input ID for the model. Defaults to None.
        output_column (str, optional): The output column name where predictions are stored.
          Defaults to the `input_id` plus `_prediction`.
        attributes (ModelAttributes, optional): The attributes of the model. Defaults to None.
        name (str, optional): The name of the model. Defaults to the class name.
    """

    output_column: str = None

    def __init__(
        self,
        input_id: str = None,
        model: object = None,
        attributes: ModelAttributes = None,
        output_column: str = None,
        name: str = None,
        **kwargs,
    ):
        self.model = model
        self.input_id = input_id or f"{id(self)}"
        self.output_column = (
            output_column or self.output_column or f"{self.input_id}_prediction"
        )

        self.language = "Python"
        self.library = self.__class__.__name__
        self.library_version = "N/A"
        self.class_ = self.__class__.__name__

        self.name = name or self.__class__.__name__

        self.attributes = attributes

        # set any additional attributes passed in (likely for subclasses)
        for key, value in kwargs.items():
            setattr(self, key, value)

        self.__post_init__()

    def __post_init__(self):
        """Allows child classes to add their own post-init logic"""
        pass

    def serialize(self):
        """
        Serializes the model to a dictionary so it can be sent to the API
        """
        return {
            "attributes": self.attributes.__dict__,
        }

<<<<<<< HEAD
    def predict_proba(self):
        """Predict probabilties - must be implemented by subclass if needed"""
        raise NotImplementedError

    @abstractmethod
    def predict(self, *args, **kwargs):
=======
    @abstractmethod
    def model_language(self, *args, **kwargs):
        """
        Programming language used to train the model. Assume Python if this
        method is not implemented
        """
        pass

    @abstractmethod
    def model_library(self, *args, **kwargs):
        """
        Model framework library
        """
        pass

    @abstractmethod
    def model_library_version(self, *args, **kwargs):
        """
        Model framework library version
        """
        pass

    @abstractmethod
    def model_class(self, *args, **kwargs):
>>>>>>> 5048013c
        """
        Predict method for the model. This is a wrapper around the model's
        """
        pass

<<<<<<< HEAD
=======
    @abstractmethod
    def model_name(self, *args, **kwargs):
        """
        Model name
        """
        pass

>>>>>>> 5048013c

def has_method_with_arguments(cls, method_name, n_args):
    if not hasattr(cls, method_name):
        return False

    method = getattr(cls, method_name)
    if not inspect.ismethod(method) and not inspect.isfunction(method):
        return False

    # Need to refine this logic since predict_proba can have
    # any number of arguments
    #
    # signature = inspect.signature(method)
    # parameters = signature.parameters

    # if len(parameters) != n_args:
    #     return False

    return True


def is_pytorch_model(model):
    """
    Checks if the model is a PyTorch model. Need to extend this
    method to check for all ways a PyTorch model can be created
    """
    # if we can't import torch, then it's not a PyTorch model
    try:
        import torch.nn as nn
    except ImportError:
        return False

    # return False
    # TBD. Fix setting PyTorch on Ubuntu
    return isinstance(model, nn.Module)


def model_module(model):
    if is_pytorch_model(model=model):
        return "torch"

    module = model.__class__.__module__.split(".")[0]

    if module == "__main__":
        return "custom"

    return module


def get_model_class(model):
    model_class_name = SUPPORTED_LIBRARIES.get(model_module(model), None)

    if model_class_name is None:
        return None

    model_class = getattr(
        importlib.import_module("validmind.models"),
        model_class_name,
    )

    return model_class


def is_model_metadata(model):
    """
    Checks if the model is a dictionary containing metadata about a model.
    We want to check if the metadata dictionary contains at least the following keys:

    - architecture
    - language
    """
    if not isinstance(model, dict):
        return False

    if "architecture" not in model:
        return False

    if "language" not in model:
        return False

    return True<|MERGE_RESOLUTION|>--- conflicted
+++ resolved
@@ -113,54 +113,17 @@
             "attributes": self.attributes.__dict__,
         }
 
-<<<<<<< HEAD
     def predict_proba(self):
         """Predict probabilties - must be implemented by subclass if needed"""
         raise NotImplementedError
 
     @abstractmethod
     def predict(self, *args, **kwargs):
-=======
-    @abstractmethod
-    def model_language(self, *args, **kwargs):
-        """
-        Programming language used to train the model. Assume Python if this
-        method is not implemented
+        """
+        Predict method for the model. This is a wrapper around the model's
         """
         pass
 
-    @abstractmethod
-    def model_library(self, *args, **kwargs):
-        """
-        Model framework library
-        """
-        pass
-
-    @abstractmethod
-    def model_library_version(self, *args, **kwargs):
-        """
-        Model framework library version
-        """
-        pass
-
-    @abstractmethod
-    def model_class(self, *args, **kwargs):
->>>>>>> 5048013c
-        """
-        Predict method for the model. This is a wrapper around the model's
-        """
-        pass
-
-<<<<<<< HEAD
-=======
-    @abstractmethod
-    def model_name(self, *args, **kwargs):
-        """
-        Model name
-        """
-        pass
-
->>>>>>> 5048013c
 
 def has_method_with_arguments(cls, method_name, n_args):
     if not hasattr(cls, method_name):
