# Copyright © 2023-2024 ValidMind Inc. All rights reserved.
# See the LICENSE file in the root of this repository for details.
# SPDX-License-Identifier: AGPL-3.0 AND ValidMind Commercial

from dataclasses import dataclass

import pandas as pd

from validmind.logging import get_logger
<<<<<<< HEAD
from validmind.models.functional import FunctionalModel
=======
from validmind.models.function import FunctionModel
>>>>>>> 557247f8

logger = get_logger(__name__)


@dataclass
class Prompt:
    template: str
    variables: list


<<<<<<< HEAD
class FoundationModel(FunctionalModel):
=======
class FoundationModel(FunctionModel):
>>>>>>> 557247f8
    """FoundationModel class wraps a Foundation LLM endpoint

    This class wraps a predict function that is user-defined and adapts it to works
    with ValidMind's model interface for the purpose of model eval and documentation

    Attributes:
        predict_fn (callable): The predict function that should take a prompt as input
          and return the result from the model
        prompt (Prompt): The prompt object that defines the prompt template and the
          variables (if any)
<<<<<<< HEAD
        output_column (str, optional): The output column name where predictions are stored.
=======
        predict_col (str, optional): The output column name where predictions are stored.
>>>>>>> 557247f8
          Defaults to the `input_id` plus `_prediction`.
        name (str, optional): The name of the model. Defaults to name of the predict_fn
    """

    def __post_init__(self):
        if not getattr(self, "predict_fn") or not callable(self.predict_fn):
            raise ValueError("FoundationModel requires a callable predict_fn")

        self.name = self.name or self.predict_fn.__name__

    def _build_prompt(self, x: pd.DataFrame):
        """
        Builds the prompt for the model
        """
        return self.prompt.template.format(
            **{key: x[key] for key in self.prompt.variables}
        )

    def predict(self, X: pd.DataFrame):
        """
        Predict method for the model. This is a wrapper around the model's
        """
        return [self.predict_fn(self._build_prompt(x[1])) for x in X.iterrows()]<|MERGE_RESOLUTION|>--- conflicted
+++ resolved
@@ -7,11 +7,7 @@
 import pandas as pd
 
 from validmind.logging import get_logger
-<<<<<<< HEAD
-from validmind.models.functional import FunctionalModel
-=======
 from validmind.models.function import FunctionModel
->>>>>>> 557247f8
 
 logger = get_logger(__name__)
 
@@ -22,11 +18,7 @@
     variables: list
 
 
-<<<<<<< HEAD
-class FoundationModel(FunctionalModel):
-=======
 class FoundationModel(FunctionModel):
->>>>>>> 557247f8
     """FoundationModel class wraps a Foundation LLM endpoint
 
     This class wraps a predict function that is user-defined and adapts it to works
@@ -37,11 +29,7 @@
           and return the result from the model
         prompt (Prompt): The prompt object that defines the prompt template and the
           variables (if any)
-<<<<<<< HEAD
-        output_column (str, optional): The output column name where predictions are stored.
-=======
         predict_col (str, optional): The output column name where predictions are stored.
->>>>>>> 557247f8
           Defaults to the `input_id` plus `_prediction`.
         name (str, optional): The name of the model. Defaults to name of the predict_fn
     """
