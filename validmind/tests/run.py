--- conflicted
+++ resolved
@@ -408,11 +408,7 @@
     params (dict, optional): A dictionary of parameters to pass into the test. Params
         are used to customize the test behavior and are specific to each test. See the
         test details for more information on the available parameters. Defaults to None.
-<<<<<<< HEAD
-    input_grid (Union[Dict[str, List[Any]], List[Dict[str, Any]]], optional): To run
-=======
     param_grid (Union[Dict[str, List[Any]], List[Dict[str, Any]]], optional): To run
->>>>>>> 5abf618b
         a comparison test, provide either a dictionary of parameters where the keys are
         the parameter names and the values are lists of different parameters, or a list of
         dictionaries where each dictionary is a set of parameters to run the test with.
