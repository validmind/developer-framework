from dataclasses import dataclass
import plotly.graph_objects as go
from sklearn.inspection import permutation_importance

from validmind.logging import get_logger
from validmind.vm_models import Figure, Metric, Model

logger = get_logger(__name__)


@dataclass
class PermutationFeatureImportance(Metric):
    """
    The Feature Importance plot below calculates a score representing the
    importance of each feature in the model. A higher score indicates
    that the specific input feature will have a larger effect on the
    predictive power of the model.

    The importance score is calculated using Permutation Feature
    Importance. Permutation feature importance measures the decrease of
    model performance after the feature's values have been permuted, which
    breaks the relationship between the feature and the true outcome. A
    feature is "important" if shuffling its values increases the model
    error, because in this case the model relied on the feature for the
    prediction. A feature is "unimportant" if shuffling its values leaves
    the model error unchanged, because in this case the model ignored the
    feature for the prediction.
    """

    name = "pfi"
    required_context = ["model"]
    default_params = {
        "fontsize": None,
        "figure_height": 1000,
    }

    def run(self):
        x = self.model.train_ds.x
        y = self.model.train_ds.y

        model_instance = self.model.model
        model_library = Model.model_library(model_instance)
<<<<<<< HEAD
        if model_library == "statsmodels" or model_library == "pytorch" or model_library == "catboost":
=======
        if model_library == "statsmodels" or model_library == "pytorch":
>>>>>>> b750a0df
            logger.info(f"Skipping PFI for {model_library} models")
            return

        pfi_values = permutation_importance(
            model_instance,
            x,
            y,
            random_state=0,
            n_jobs=-2,
        )

        pfi = {}
        for i, column in enumerate(x.columns):
            pfi[column] = [pfi_values["importances_mean"][i]], [
                pfi_values["importances_std"][i]
            ]

        sorted_idx = pfi_values.importances_mean.argsort()

        fig = go.Figure()
        fig.add_trace(
            go.Bar(
                y=x.columns[sorted_idx],
                x=pfi_values.importances[sorted_idx].mean(axis=1).T,
                orientation="h",
            )
        )
        fig.update_layout(
            title_text="Permutation Importances (train set)",
            yaxis=dict(
                tickmode="linear",  # set tick mode to linear
                dtick=1,  # set interval between ticks
                tickfont=dict(
                    size=self.params["fontsize"]
                ),  # set the tick label font size
            ),
            height=self.params["figure_height"],  # use figure_height parameter here
        )

        return self.cache_results(
            metric_value=pfi,
            figures=[
                Figure(
                    for_object=self,
                    key="pfi",
                    figure=fig,
                ),
            ],
        )<|MERGE_RESOLUTION|>--- conflicted
+++ resolved
@@ -40,12 +40,8 @@
 
         model_instance = self.model.model
         model_library = Model.model_library(model_instance)
-<<<<<<< HEAD
         if model_library == "statsmodels" or model_library == "pytorch" or model_library == "catboost":
-=======
-        if model_library == "statsmodels" or model_library == "pytorch":
->>>>>>> b750a0df
-            logger.info(f"Skipping PFI for {model_library} models")
+          logger.info(f"Skipping PFI for {model_library} models")
             return
 
         pfi_values = permutation_importance(
