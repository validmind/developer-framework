--- conflicted
+++ resolved
@@ -23,7 +23,6 @@
     1. **Comparison Procedure**: The testing mechanism involves comparing machine-generated content with a reference
     human-constructed text.
 
-<<<<<<< HEAD
     2. **Integral Metrics**:
        - **ROUGE-N (N-gram Overlap)**: This evaluates the overlap of n-grams (sequences of n words) between the
     generated and reference texts. The common n-values are 1 (unigrams), 2 (bigrams), and 3 (trigrams). Each metric
@@ -60,35 +59,6 @@
     - Tends to evaluate isolated phrases or n-grams rather than comprehensive sentences
     - May prove challenging when reference texts are difficult or impractical to obtain due to its reliance on
     comparisons with human-made references.
-=======
-    2. **Incorporated Metrics**:
-    - **ROUGE-N (N-gram Overlap)**: Focuses on the alignment of n-grams (sequential sets of n words) between the
-    generated and reference texts. Typical n-values include 1 (unigrams), 2 (bigrams), and 3 (trigrams). Each metric
-    calculates precision, recall, and F1-score components.
-
-    - **ROUGE-L (Longest Common Subsequence)**: Pinpoints the most extended shared word sequence present in both the
-    machine and reference texts, assessing the generated text's ability to encapsulate pivotal phrases.
-
-    3. **Visual Representation**: The determined precision, recall, and F1-score for each metric are plotted visually,
-    ensuring streamlined comprehension of the results.
-
-    **Signs of High Risk**: Warning signs under this metric umbrella encompass low scores across the ROUGE suite. A
-    diminished precision could insinuate the presence of redundant information in machine-produced text, while a low
-    recall might denote the omission of salient data from the reference text. A decreased F1 score pinpoints a
-    suboptimal harmony between precision and recall. Persistent low scores, especially across diverse test sets, may
-    herald intrinsic flaws in the model's prowess.
-
-    **Strengths**: ROUGE's primary asset is its multifaceted view on text quality, enabled by an array of evaluation
-    metrics. It graciously accommodates synonyms and rephrasing due to its n-gram-based approach, and it champions the
-    retention of salient word sequences via the longest common subsequence tactic. The visual representation of
-    precision, recall, and F1-scores facilitates an intuitive grasp of model efficacy.
-
-    **Limitations**: In spite of its advantages, certain constraints tether ROUGE. It might not adequately address the
-    semantic coherence, fluency, or grammatical integrity of the generated narrative, leaning more towards evaluating
-    isolated phrases or n-grams. The metric can be less discerning when critiquing elaborate sentences due to its
-    fragmentary nature. Moreover, as it banks on comparisons with human-made references, procuring such benchmarks can
-    be challenging or even impractical at times.
->>>>>>> 529b64fd
     """
 
     name = "rouge_metric"
