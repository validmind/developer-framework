--- conflicted
+++ resolved
@@ -74,13 +74,8 @@
         logger.debug(f"Perturbed data: {perturbed}")
 
         # Compute embeddings for the original and perturbed dataset
-<<<<<<< HEAD
-        original_embeddings = self.inputs.model.predict(original)
-        perturbed_embeddings = self.inputs.model.predict(perturbed)
-=======
         original_embeddings = self.inputs.dataset.y_pred(self.inputs.model)
         perturbed_embeddings = np.stack(self.inputs.model.predict(perturbed))
->>>>>>> de9ee2dc
 
         # Compute cosine similarities between original and perturbed embeddings
         similarities = cosine_similarity(
