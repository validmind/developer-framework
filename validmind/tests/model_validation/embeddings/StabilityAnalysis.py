--- conflicted
+++ resolved
@@ -64,11 +64,6 @@
 
     def run(self):
         # Perturb the test dataset
-<<<<<<< HEAD
-        original_data_df = self.inputs.dataset.df[self.inputs.dataset.text_column]
-        perturbed_data_df = original_data_df.copy()
-        perturbed_data_df = perturbed_data_df.apply(self.perturb_data)
-=======
         original = self.inputs.dataset.df
         perturbed = original.copy()
         perturbed.update(
@@ -77,10 +72,6 @@
 
         logger.debug(f"Original data: {original}")
         logger.debug(f"Perturbed data: {perturbed}")
->>>>>>> 557247f8
-
-        logger.debug(f"Original data: {original_data_df}")
-        logger.debug(f"Perturbed data: {perturbed_data_df}")
 
         # Compute embeddings for the original and perturbed dataset
         original_embeddings = self.inputs.model.predict(original)
