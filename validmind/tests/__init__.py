--- conflicted
+++ resolved
@@ -282,9 +282,6 @@
     return error, test
 
 
-<<<<<<< HEAD
-def load_test(test_id, reload=False):
-=======
 def load_test(test_id: str, reload=False):
     """Load a test by test ID
 
@@ -297,7 +294,6 @@
         reload (bool, optional): Whether to reload the test module. Defaults to False.
     """
     # TODO: we should use a dedicated class for test IDs to handle this consistently
->>>>>>> a8bc7ed2
     test_id, result_id = test_id.split(":", 1) if ":" in test_id else (test_id, None)
 
     error = None
