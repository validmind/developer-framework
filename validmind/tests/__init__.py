# Copyright © 2023 ValidMind Inc. All rights reserved.

"""All Tests for ValidMind"""

import importlib
from pathlib import Path
from typing import Dict

import pandas as pd

from ..errors import LoadTestError
from ..logging import get_logger
from ..utils import clean_docstring, format_dataframe, fuzzy_match
from ..vm_models import TestContext
from .__types__ import ExternalTestProvider
from .test_providers import GithubTestProvider, LocalTestProvider

logger = get_logger(__name__)


__all__ = [
    "data_validation",
    "model_validation",
    "list_tests",
    "load_test",
    "describe_test",
    "register_test_provider",
    "GithubTestProvider",
    "LoadTestError",
    "LocalTestProvider",
]

__tests = None
__test_classes = None

__test_providers: Dict[str, ExternalTestProvider] = {}


def _test_title(name):
    title = f"{name[0].upper()}"

    for i in range(1, len(name)):
        if name[i].isupper() and (
            name[i - 1].islower() or (i + 1 < len(name) and name[i + 1].islower())
        ):
            title += " "
        title += name[i]

    return title


def _load_tests(test_ids):
    global __test_classes

    if __test_classes is None:
        __test_classes = {}
        for test_id in test_ids:
            __test_classes[test_id] = load_test(test_id)


def _pretty_list_tests(tests):
    _load_tests(tests)

    table = [
        {
            "Test Type": __test_classes[test_id].test_type,
            "Name": _test_title(__test_classes[test_id].__name__),
            "Description": clean_docstring(
                __test_classes[test_id].description(__test_classes[test_id])
            )
            if hasattr(__test_classes[test_id], "description")
            else "",
            "ID": test_id,
        }
        for test_id in tests
    ]

    return format_dataframe(pd.DataFrame(table))


def list_tests(filter=None, task=None, tags=None, pretty=True):
    """List all tests in the tests directory.

    Args:
        filter (str, optional): Find tests where the ID, task_type or tags match the
            filter string. Defaults to None.
        task (str, optional): Find tests that match the task type. Can be used to
            narrow down matches from the filter string. Defaults to None.
        tags (list, optional): Find tests that match list of tags. Can be used to
            narrow down matches from the filter string. Defaults to None.
        pretty (bool, optional): If True, returns a pandas DataFrame with a
            formatted table. Defaults to False.

    Returns:
        list or pandas.DataFrame: A list of all tests or a formatted table.
    """
    global __tests

    if __tests is None:
        __tests = []

        directories = [p.name for p in Path(__file__).parent.iterdir() if p.is_dir()]

        for d in directories:
            for path in Path(__file__).parent.joinpath(d).glob("**/**/*.py"):
                if path.name.startswith("__") or not path.name[0].isupper():
                    continue  # skip __init__.py and other special files as well as non Test files

                test_id = (
                    f"validmind.{d}.{path.parent.stem}.{path.stem}"
                    if path.parent.parent.stem == d
                    else f"validmind.{d}.{path.stem}"
                )
                __tests.append(test_id)

    tests = __tests

    # first filter by the filter string since it's the most general search
    if filter is not None:
        _load_tests(tests)

        matched_by_id = [
            test_id for test_id in tests if filter.lower() in test_id.lower()
        ]
        matched_by_task = [
            test_id
            for test_id in tests
            if hasattr(__test_classes[test_id], "metadata")
            and any(
                filter.lower() in task.lower()
                for task in __test_classes[test_id].metadata["task_types"]
            )
        ]
        matched_by_tags = [
            test_id
            for test_id in tests
            if hasattr(__test_classes[test_id], "metadata")
            and any(
                fuzzy_match(tag, filter.lower())
                for tag in __test_classes[test_id].metadata["tags"]
            )
        ]

        tests = list(set(matched_by_id + matched_by_task + matched_by_tags))

    # then filter by task type and tags since they are more specific
    if task is not None:
        _load_tests(tests)

        tests = [
            test_id
            for test_id in tests
            if hasattr(__test_classes[test_id], "metadata")
            and task in __test_classes[test_id].metadata["task_types"]
        ]

    if tags is not None:
        _load_tests(tests)

        tests = [
            test_id
            for test_id in tests
            if hasattr(__test_classes[test_id], "metadata")
            and all(tag in __test_classes[test_id].metadata["tags"] for tag in tags)
        ]

    if pretty:
        return _pretty_list_tests(tests)

    return tests


<<<<<<< HEAD
def load_test(test_id, legacy=False):  # noqa: C901
    print(test_id)
=======
def load_test(test_id):  # noqa: C901
>>>>>>> 169600ab
    parts = test_id.split(".")

    error = None
    namespace = parts[0]

    if namespace != "validmind" and namespace not in __test_providers:
        error = (
            f"Unable to load test {test_id}. "
            f"No Test Provider found for the namespace: {namespace}."
        )

    if namespace == "validmind":
        test_module = ".".join(parts[1:-1])
        test_class = parts[-1]

        try:
            module = importlib.import_module(
                f"validmind.tests.{test_module}.{test_class}"
            )
            test = getattr(module, test_class)
        except ModuleNotFoundError as e:
            error = f"Unable to load test {test_id}. {e}"
        except AttributeError:
            error = f"Unable to load test {test_id}. Class not in module: {test_class}"

    elif namespace in __test_providers:
        try:
            test = __test_providers[namespace].load_test(test_id.split(".", 1)[1])
        except Exception as e:
            error = (
                f"Unable to load test {test_id} from test  provider: "
                f"{__test_providers[namespace]}\n Got Exception: {e}"
            )

    if error:
        logger.error(error)
        raise LoadTestError(error)

    test.test_id = test_id

    return test


def describe_test(test_name: str = None, test_id: str = None, raw: bool = False):
    """Returns the test by test ID"""
    matches = []

    if test_name is not None:
        # test_name can be passed as PascalCase or snake_case and test_ids are all
        # PascalCase so we convert test_id and test_name to all lowercase without
        # underscores to check the match.
        test_name = test_name.lower().replace("_", "")
        for test_id in list_tests(pretty=False):
            test_id_lower = test_id.lower().replace("_", "")
            if test_name == test_id_lower or test_id_lower.endswith(test_name):
                matches.append(test_id)
    else:
        matches.append(test_id)

    if len(matches) == 0:
        print(f"No test found with name: {test_name}")
        return
    elif len(matches) > 1:
        print(
            f"Found multiple matches for test name: {', '.join(matches)}. Please specify a unique test name."
        )
        return

    test_id = matches[0]

    if __test_classes is None:
        test = load_test(test_id)
    else:
        test = __test_classes[test_id]

    test_details = {
        "ID": test_id,
        "Name": _test_title(test.__name__),
        "Description": clean_docstring(test.description(test))
        if hasattr(test, "description")
        else "",
        "Test Type": test.test_type,
        "Required Inputs": test.required_inputs,
        "Params": test.default_params or {},
    }

    if raw:
        return test_details

    return format_dataframe(
        pd.DataFrame(
            {
                "": [f"{key}:" for key in test_details.keys()],
                " ": test_details.values(),
            }
        )
    )


def run_test(test_id, *args, **kwargs):
    """
    Run a test by test ID. Any extra arguments will be passed to the test's run method.
    The only special argument is `params` which can be used to override the test's default params.
    """
    TestClass = load_test(test_id)

    test_params = kwargs.pop("params", None)
    test_context = TestContext(*args, **kwargs)

    test = TestClass(test_context=test_context, params=test_params)
    test.run()
    test.result.show()

    return test


def register_test_provider(namespace: str, test_provider: ExternalTestProvider) -> None:
    """Register an external test provider

    Args:
        namespace (str): The namespace of the test provider
        test_provider (ExternalTestProvider): The test provider
    """
    __test_providers[namespace] = test_provider<|MERGE_RESOLUTION|>--- conflicted
+++ resolved
@@ -170,12 +170,7 @@
     return tests
 
 
-<<<<<<< HEAD
-def load_test(test_id, legacy=False):  # noqa: C901
-    print(test_id)
-=======
 def load_test(test_id):  # noqa: C901
->>>>>>> 169600ab
     parts = test_id.split(".")
 
     error = None
