--- conflicted
+++ resolved
@@ -239,11 +239,7 @@
       "metadata": {},
       "source": [
         "### Assign predictions to the datasets\n",
-<<<<<<< HEAD
-        "We can now use the `assign_predictions()` method from the Dataset object to link existing predictions to any model. If no prediction values are passed, the method will compute predictions automatically:"
-=======
-        "We can now use the `assign_predictions()` method from the `Dataset` object to link existing predictions to any model:"
->>>>>>> 4f978a5b
+        "We can now use the `assign_predictions()` method from the `Dataset` object to link existing predictions to any model. If no prediction values are passed, the method will compute predictions automatically:"
       ]
     },
     {
