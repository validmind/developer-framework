--- conflicted
+++ resolved
@@ -1,5 +1,530 @@
-<<<<<<< HEAD
-{"cells":[{"attachments":{},"cell_type":"markdown","metadata":{"id":"ZnZV4XfHSPcw"},"source":["# Quickstart - Customer Churn Full Suite Model Documentation"]},{"attachments":{},"cell_type":"markdown","metadata":{"id":"2U6BG9c7SPc0"},"source":["This interactive notebook will guide you through documenting a model using the ValidMind Developer framework. We will use sample datasets provided by the library and train a simple classification model.\n","\n","For this simple demonstration, we will use the following bank customer churn dataset from Kaggle: https://www.kaggle.com/code/kmalit/bank-customer-churn-prediction/data.\n","\n","We will train a sample model and demonstrate the following documentation functionalities:\n","\n","- Initializing the ValidMind Developer Framework\n","- Using a sample datasets provided by the library to train a simple classification model\n","- Running a test suite to quickly generate document about the data and model"]},{"attachments":{},"cell_type":"markdown","metadata":{"id":"ZNcbDRubSPc1"},"source":["## Install ValidMind Developer Framework\n"]},{"cell_type":"code","execution_count":1,"metadata":{"id":"6G5-kHOZ7YWk"},"outputs":[{"name":"stdout","output_type":"stream","text":["Requirement already satisfied: validmind in /Users/juanvalidmind/Library/Caches/pypoetry/virtualenvs/validmind-X_uvMH0R-py3.10/lib/python3.10/site-packages (1.18.0)\n","Collecting validmind\n","  Obtaining dependency information for validmind from https://files.pythonhosted.org/packages/9b/26/a2cf7e7bfc5cd298a6a8bbec1e5b4a37f4b70a3c2f2ffdb9349f75a7a8b3/validmind-1.19.2-py3-none-any.whl.metadata\n","  Downloading validmind-1.19.2-py3-none-any.whl.metadata (3.1 kB)\n","Requirement already satisfied: aiohttp[speedups]<4.0.0,>=3.8.4 in /Users/juanvalidmind/Library/Caches/pypoetry/virtualenvs/validmind-X_uvMH0R-py3.10/lib/python3.10/site-packages (from validmind) (3.8.5)\n","Requirement already satisfied: arch<6.0.0,>=5.4.0 in /Users/juanvalidmind/Library/Caches/pypoetry/virtualenvs/validmind-X_uvMH0R-py3.10/lib/python3.10/site-packages (from validmind) (5.6.0)\n","Requirement already satisfied: catboost<2.0,>=1.2 in /Users/juanvalidmind/Library/Caches/pypoetry/virtualenvs/validmind-X_uvMH0R-py3.10/lib/python3.10/site-packages (from validmind) (1.2.1)\n","Requirement already satisfied: click<9.0.0,>=8.0.4 in /Users/juanvalidmind/Library/Caches/pypoetry/virtualenvs/validmind-X_uvMH0R-py3.10/lib/python3.10/site-packages (from validmind) (8.1.7)\n","Requirement already satisfied: dython<0.8.0,>=0.7.1 in /Users/juanvalidmind/Library/Caches/pypoetry/virtualenvs/validmind-X_uvMH0R-py3.10/lib/python3.10/site-packages (from validmind) (0.7.2)\n","Requirement already satisfied: ipython==7.34.0 in /Users/juanvalidmind/Library/Caches/pypoetry/virtualenvs/validmind-X_uvMH0R-py3.10/lib/python3.10/site-packages (from validmind) (7.34.0)\n","Requirement already satisfied: ipywidgets<9.0.0,>=8.0.6 in /Users/juanvalidmind/Library/Caches/pypoetry/virtualenvs/validmind-X_uvMH0R-py3.10/lib/python3.10/site-packages (from validmind) (8.1.0)\n","Requirement already satisfied: langdetect<2.0.0,>=1.0.9 in /Users/juanvalidmind/Library/Caches/pypoetry/virtualenvs/validmind-X_uvMH0R-py3.10/lib/python3.10/site-packages (from validmind) (1.0.9)\n","Requirement already satisfied: markdown<4.0.0,>=3.4.3 in /Users/juanvalidmind/Library/Caches/pypoetry/virtualenvs/validmind-X_uvMH0R-py3.10/lib/python3.10/site-packages (from validmind) (3.4.4)\n","Requirement already satisfied: nltk<4.0.0,>=3.8.1 in /Users/juanvalidmind/Library/Caches/pypoetry/virtualenvs/validmind-X_uvMH0R-py3.10/lib/python3.10/site-packages (from validmind) (3.8.1)\n","Requirement already satisfied: numpy==1.22.3 in /Users/juanvalidmind/Library/Caches/pypoetry/virtualenvs/validmind-X_uvMH0R-py3.10/lib/python3.10/site-packages (from validmind) (1.22.3)\n","Requirement already satisfied: pandas==1.5.3 in /Users/juanvalidmind/Library/Caches/pypoetry/virtualenvs/validmind-X_uvMH0R-py3.10/lib/python3.10/site-packages (from validmind) (1.5.3)\n","Requirement already satisfied: pandas-profiling<4.0.0,>=3.6.6 in /Users/juanvalidmind/Library/Caches/pypoetry/virtualenvs/validmind-X_uvMH0R-py3.10/lib/python3.10/site-packages (from validmind) (3.6.6)\n","Requirement already satisfied: pdoc<14.0.0,>=13.1.1 in /Users/juanvalidmind/Library/Caches/pypoetry/virtualenvs/validmind-X_uvMH0R-py3.10/lib/python3.10/site-packages (from validmind) (13.1.1)\n","Requirement already satisfied: plotly<6.0.0,>=5.14.1 in /Users/juanvalidmind/Library/Caches/pypoetry/virtualenvs/validmind-X_uvMH0R-py3.10/lib/python3.10/site-packages (from validmind) (5.16.1)\n","Requirement already satisfied: plotly-express<0.5.0,>=0.4.1 in /Users/juanvalidmind/Library/Caches/pypoetry/virtualenvs/validmind-X_uvMH0R-py3.10/lib/python3.10/site-packages (from validmind) (0.4.1)\n","Requirement already satisfied: pydantic<2.0.0,>=1.9.1 in /Users/juanvalidmind/Library/Caches/pypoetry/virtualenvs/validmind-X_uvMH0R-py3.10/lib/python3.10/site-packages (from validmind) (1.10.12)\n","Requirement already satisfied: pypmml<0.10.0,>=0.9.17 in /Users/juanvalidmind/Library/Caches/pypoetry/virtualenvs/validmind-X_uvMH0R-py3.10/lib/python3.10/site-packages (from validmind) (0.9.17)\n","Requirement already satisfied: python-dotenv<0.21.0,>=0.20.0 in /Users/juanvalidmind/Library/Caches/pypoetry/virtualenvs/validmind-X_uvMH0R-py3.10/lib/python3.10/site-packages (from validmind) (0.20.0)\n","Requirement already satisfied: requests<3.0.0,>=2.27.1 in /Users/juanvalidmind/Library/Caches/pypoetry/virtualenvs/validmind-X_uvMH0R-py3.10/lib/python3.10/site-packages (from validmind) (2.31.0)\n","Requirement already satisfied: rouge<2.0.0,>=1.0.1 in /Users/juanvalidmind/Library/Caches/pypoetry/virtualenvs/validmind-X_uvMH0R-py3.10/lib/python3.10/site-packages (from validmind) (1.0.1)\n","Requirement already satisfied: scikit-learn<2.0.0,>=1.0.2 in /Users/juanvalidmind/Library/Caches/pypoetry/virtualenvs/validmind-X_uvMH0R-py3.10/lib/python3.10/site-packages (from validmind) (1.3.0)\n","Requirement already satisfied: scorecardpy<0.2.0.0,>=0.1.9.6 in /Users/juanvalidmind/Library/Caches/pypoetry/virtualenvs/validmind-X_uvMH0R-py3.10/lib/python3.10/site-packages (from validmind) (0.1.9.7)\n","Requirement already satisfied: seaborn<0.12.0,>=0.11.2 in /Users/juanvalidmind/Library/Caches/pypoetry/virtualenvs/validmind-X_uvMH0R-py3.10/lib/python3.10/site-packages (from validmind) (0.11.2)\n","Requirement already satisfied: sentencepiece<0.2.0,>=0.1.99 in /Users/juanvalidmind/Library/Caches/pypoetry/virtualenvs/validmind-X_uvMH0R-py3.10/lib/python3.10/site-packages (from validmind) (0.1.99)\n","Requirement already satisfied: sentry-sdk<2.0.0,>=1.24.0 in /Users/juanvalidmind/Library/Caches/pypoetry/virtualenvs/validmind-X_uvMH0R-py3.10/lib/python3.10/site-packages (from validmind) (1.30.0)\n","Requirement already satisfied: shap<0.42.0,>=0.41.0 in /Users/juanvalidmind/Library/Caches/pypoetry/virtualenvs/validmind-X_uvMH0R-py3.10/lib/python3.10/site-packages (from validmind) (0.41.0)\n","Requirement already satisfied: statsmodels<0.14.0,>=0.13.5 in /Users/juanvalidmind/Library/Caches/pypoetry/virtualenvs/validmind-X_uvMH0R-py3.10/lib/python3.10/site-packages (from validmind) (0.13.5)\n","Requirement already satisfied: tabulate<0.9.0,>=0.8.9 in /Users/juanvalidmind/Library/Caches/pypoetry/virtualenvs/validmind-X_uvMH0R-py3.10/lib/python3.10/site-packages (from validmind) (0.8.10)\n","Requirement already satisfied: textstat<0.8.0,>=0.7.3 in /Users/juanvalidmind/Library/Caches/pypoetry/virtualenvs/validmind-X_uvMH0R-py3.10/lib/python3.10/site-packages (from validmind) (0.7.3)\n","Requirement already satisfied: tqdm<5.0.0,>=4.64.0 in /Users/juanvalidmind/Library/Caches/pypoetry/virtualenvs/validmind-X_uvMH0R-py3.10/lib/python3.10/site-packages (from validmind) (4.66.1)\n","Requirement already satisfied: wget<4.0,>=3.2 in /Users/juanvalidmind/Library/Caches/pypoetry/virtualenvs/validmind-X_uvMH0R-py3.10/lib/python3.10/site-packages (from validmind) (3.2)\n","Requirement already satisfied: xgboost<2.0.0,>=1.5.2 in /Users/juanvalidmind/Library/Caches/pypoetry/virtualenvs/validmind-X_uvMH0R-py3.10/lib/python3.10/site-packages (from validmind) (1.7.6)\n","Requirement already satisfied: setuptools>=18.5 in /Users/juanvalidmind/Library/Caches/pypoetry/virtualenvs/validmind-X_uvMH0R-py3.10/lib/python3.10/site-packages (from ipython==7.34.0->validmind) (68.1.2)\n","Requirement already satisfied: jedi>=0.16 in /Users/juanvalidmind/Library/Caches/pypoetry/virtualenvs/validmind-X_uvMH0R-py3.10/lib/python3.10/site-packages (from ipython==7.34.0->validmind) (0.19.0)\n","Requirement already satisfied: decorator in /Users/juanvalidmind/Library/Caches/pypoetry/virtualenvs/validmind-X_uvMH0R-py3.10/lib/python3.10/site-packages (from ipython==7.34.0->validmind) (5.1.1)\n","Requirement already satisfied: pickleshare in /Users/juanvalidmind/Library/Caches/pypoetry/virtualenvs/validmind-X_uvMH0R-py3.10/lib/python3.10/site-packages (from ipython==7.34.0->validmind) (0.7.5)\n","Requirement already satisfied: traitlets>=4.2 in /Users/juanvalidmind/Library/Caches/pypoetry/virtualenvs/validmind-X_uvMH0R-py3.10/lib/python3.10/site-packages (from ipython==7.34.0->validmind) (5.9.0)\n","Requirement already satisfied: prompt-toolkit!=3.0.0,!=3.0.1,<3.1.0,>=2.0.0 in /Users/juanvalidmind/Library/Caches/pypoetry/virtualenvs/validmind-X_uvMH0R-py3.10/lib/python3.10/site-packages (from ipython==7.34.0->validmind) (3.0.39)\n","Requirement already satisfied: pygments in /Users/juanvalidmind/Library/Caches/pypoetry/virtualenvs/validmind-X_uvMH0R-py3.10/lib/python3.10/site-packages (from ipython==7.34.0->validmind) (2.16.1)\n","Requirement already satisfied: backcall in /Users/juanvalidmind/Library/Caches/pypoetry/virtualenvs/validmind-X_uvMH0R-py3.10/lib/python3.10/site-packages (from ipython==7.34.0->validmind) (0.2.0)\n","Requirement already satisfied: matplotlib-inline in /Users/juanvalidmind/Library/Caches/pypoetry/virtualenvs/validmind-X_uvMH0R-py3.10/lib/python3.10/site-packages (from ipython==7.34.0->validmind) (0.1.6)\n","Requirement already satisfied: pexpect>4.3 in /Users/juanvalidmind/Library/Caches/pypoetry/virtualenvs/validmind-X_uvMH0R-py3.10/lib/python3.10/site-packages (from ipython==7.34.0->validmind) (4.8.0)\n","Requirement already satisfied: appnope in /Users/juanvalidmind/Library/Caches/pypoetry/virtualenvs/validmind-X_uvMH0R-py3.10/lib/python3.10/site-packages (from ipython==7.34.0->validmind) (0.1.3)\n","Requirement already satisfied: python-dateutil>=2.8.1 in /Users/juanvalidmind/Library/Caches/pypoetry/virtualenvs/validmind-X_uvMH0R-py3.10/lib/python3.10/site-packages (from pandas==1.5.3->validmind) (2.8.2)\n","Requirement already satisfied: pytz>=2020.1 in /Users/juanvalidmind/Library/Caches/pypoetry/virtualenvs/validmind-X_uvMH0R-py3.10/lib/python3.10/site-packages (from pandas==1.5.3->validmind) (2023.3)\n","Requirement already satisfied: attrs>=17.3.0 in /Users/juanvalidmind/Library/Caches/pypoetry/virtualenvs/validmind-X_uvMH0R-py3.10/lib/python3.10/site-packages (from aiohttp[speedups]<4.0.0,>=3.8.4->validmind) (23.1.0)\n","Requirement already satisfied: charset-normalizer<4.0,>=2.0 in /Users/juanvalidmind/Library/Caches/pypoetry/virtualenvs/validmind-X_uvMH0R-py3.10/lib/python3.10/site-packages (from aiohttp[speedups]<4.0.0,>=3.8.4->validmind) (3.2.0)\n","Requirement already satisfied: multidict<7.0,>=4.5 in /Users/juanvalidmind/Library/Caches/pypoetry/virtualenvs/validmind-X_uvMH0R-py3.10/lib/python3.10/site-packages (from aiohttp[speedups]<4.0.0,>=3.8.4->validmind) (6.0.4)\n","Requirement already satisfied: async-timeout<5.0,>=4.0.0a3 in /Users/juanvalidmind/Library/Caches/pypoetry/virtualenvs/validmind-X_uvMH0R-py3.10/lib/python3.10/site-packages (from aiohttp[speedups]<4.0.0,>=3.8.4->validmind) (4.0.3)\n","Requirement already satisfied: yarl<2.0,>=1.0 in /Users/juanvalidmind/Library/Caches/pypoetry/virtualenvs/validmind-X_uvMH0R-py3.10/lib/python3.10/site-packages (from aiohttp[speedups]<4.0.0,>=3.8.4->validmind) (1.9.2)\n","Requirement already satisfied: frozenlist>=1.1.1 in /Users/juanvalidmind/Library/Caches/pypoetry/virtualenvs/validmind-X_uvMH0R-py3.10/lib/python3.10/site-packages (from aiohttp[speedups]<4.0.0,>=3.8.4->validmind) (1.4.0)\n","Requirement already satisfied: aiosignal>=1.1.2 in /Users/juanvalidmind/Library/Caches/pypoetry/virtualenvs/validmind-X_uvMH0R-py3.10/lib/python3.10/site-packages (from aiohttp[speedups]<4.0.0,>=3.8.4->validmind) (1.3.1)\n","Requirement already satisfied: aiodns in /Users/juanvalidmind/Library/Caches/pypoetry/virtualenvs/validmind-X_uvMH0R-py3.10/lib/python3.10/site-packages (from aiohttp[speedups]<4.0.0,>=3.8.4->validmind) (3.0.0)\n","Requirement already satisfied: Brotli in /Users/juanvalidmind/Library/Caches/pypoetry/virtualenvs/validmind-X_uvMH0R-py3.10/lib/python3.10/site-packages (from aiohttp[speedups]<4.0.0,>=3.8.4->validmind) (1.0.9)\n","Requirement already satisfied: scipy>=1.3 in /Users/juanvalidmind/Library/Caches/pypoetry/virtualenvs/validmind-X_uvMH0R-py3.10/lib/python3.10/site-packages (from arch<6.0.0,>=5.4.0->validmind) (1.10.1)\n","Requirement already satisfied: property-cached>=1.6.4 in /Users/juanvalidmind/Library/Caches/pypoetry/virtualenvs/validmind-X_uvMH0R-py3.10/lib/python3.10/site-packages (from arch<6.0.0,>=5.4.0->validmind) (1.6.4)\n","Requirement already satisfied: graphviz in /Users/juanvalidmind/Library/Caches/pypoetry/virtualenvs/validmind-X_uvMH0R-py3.10/lib/python3.10/site-packages (from catboost<2.0,>=1.2->validmind) (0.20.1)\n","Requirement already satisfied: matplotlib in /Users/juanvalidmind/Library/Caches/pypoetry/virtualenvs/validmind-X_uvMH0R-py3.10/lib/python3.10/site-packages (from catboost<2.0,>=1.2->validmind) (3.7.2)\n","Requirement already satisfied: six in /Users/juanvalidmind/Library/Caches/pypoetry/virtualenvs/validmind-X_uvMH0R-py3.10/lib/python3.10/site-packages (from catboost<2.0,>=1.2->validmind) (1.16.0)\n","Requirement already satisfied: scikit-plot>=0.3.7 in /Users/juanvalidmind/Library/Caches/pypoetry/virtualenvs/validmind-X_uvMH0R-py3.10/lib/python3.10/site-packages (from dython<0.8.0,>=0.7.1->validmind) (0.3.7)\n","Requirement already satisfied: psutil>=5.9.1 in /Users/juanvalidmind/Library/Caches/pypoetry/virtualenvs/validmind-X_uvMH0R-py3.10/lib/python3.10/site-packages (from dython<0.8.0,>=0.7.1->validmind) (5.9.5)\n","Requirement already satisfied: comm>=0.1.3 in /Users/juanvalidmind/Library/Caches/pypoetry/virtualenvs/validmind-X_uvMH0R-py3.10/lib/python3.10/site-packages (from ipywidgets<9.0.0,>=8.0.6->validmind) (0.1.4)\n","Requirement already satisfied: widgetsnbextension~=4.0.7 in /Users/juanvalidmind/Library/Caches/pypoetry/virtualenvs/validmind-X_uvMH0R-py3.10/lib/python3.10/site-packages (from ipywidgets<9.0.0,>=8.0.6->validmind) (4.0.8)\n","Requirement already satisfied: jupyterlab-widgets~=3.0.7 in /Users/juanvalidmind/Library/Caches/pypoetry/virtualenvs/validmind-X_uvMH0R-py3.10/lib/python3.10/site-packages (from ipywidgets<9.0.0,>=8.0.6->validmind) (3.0.8)\n","Requirement already satisfied: joblib in /Users/juanvalidmind/Library/Caches/pypoetry/virtualenvs/validmind-X_uvMH0R-py3.10/lib/python3.10/site-packages (from nltk<4.0.0,>=3.8.1->validmind) (1.3.2)\n","Requirement already satisfied: regex>=2021.8.3 in /Users/juanvalidmind/Library/Caches/pypoetry/virtualenvs/validmind-X_uvMH0R-py3.10/lib/python3.10/site-packages (from nltk<4.0.0,>=3.8.1->validmind) (2023.8.8)\n","Requirement already satisfied: ydata-profiling in /Users/juanvalidmind/Library/Caches/pypoetry/virtualenvs/validmind-X_uvMH0R-py3.10/lib/python3.10/site-packages (from pandas-profiling<4.0.0,>=3.6.6->validmind) (4.5.1)\n","Requirement already satisfied: Jinja2>=2.11.0 in /Users/juanvalidmind/Library/Caches/pypoetry/virtualenvs/validmind-X_uvMH0R-py3.10/lib/python3.10/site-packages (from pdoc<14.0.0,>=13.1.1->validmind) (3.1.2)\n","Requirement already satisfied: MarkupSafe in /Users/juanvalidmind/Library/Caches/pypoetry/virtualenvs/validmind-X_uvMH0R-py3.10/lib/python3.10/site-packages (from pdoc<14.0.0,>=13.1.1->validmind) (2.1.3)\n","Requirement already satisfied: tenacity>=6.2.0 in /Users/juanvalidmind/Library/Caches/pypoetry/virtualenvs/validmind-X_uvMH0R-py3.10/lib/python3.10/site-packages (from plotly<6.0.0,>=5.14.1->validmind) (8.2.3)\n","Requirement already satisfied: packaging in /Users/juanvalidmind/Library/Caches/pypoetry/virtualenvs/validmind-X_uvMH0R-py3.10/lib/python3.10/site-packages (from plotly<6.0.0,>=5.14.1->validmind) (23.1)\n","Requirement already satisfied: patsy>=0.5 in /Users/juanvalidmind/Library/Caches/pypoetry/virtualenvs/validmind-X_uvMH0R-py3.10/lib/python3.10/site-packages (from plotly-express<0.5.0,>=0.4.1->validmind) (0.5.3)\n","Requirement already satisfied: typing-extensions>=4.2.0 in /Users/juanvalidmind/Library/Caches/pypoetry/virtualenvs/validmind-X_uvMH0R-py3.10/lib/python3.10/site-packages (from pydantic<2.0.0,>=1.9.1->validmind) (4.7.1)\n","Requirement already satisfied: py4j>=0.10.7 in /Users/juanvalidmind/Library/Caches/pypoetry/virtualenvs/validmind-X_uvMH0R-py3.10/lib/python3.10/site-packages (from pypmml<0.10.0,>=0.9.17->validmind) (0.10.9.7)\n","Requirement already satisfied: idna<4,>=2.5 in /Users/juanvalidmind/Library/Caches/pypoetry/virtualenvs/validmind-X_uvMH0R-py3.10/lib/python3.10/site-packages (from requests<3.0.0,>=2.27.1->validmind) (3.4)\n","Requirement already satisfied: urllib3<3,>=1.21.1 in /Users/juanvalidmind/Library/Caches/pypoetry/virtualenvs/validmind-X_uvMH0R-py3.10/lib/python3.10/site-packages (from requests<3.0.0,>=2.27.1->validmind) (2.0.4)\n","Requirement already satisfied: certifi>=2017.4.17 in /Users/juanvalidmind/Library/Caches/pypoetry/virtualenvs/validmind-X_uvMH0R-py3.10/lib/python3.10/site-packages (from requests<3.0.0,>=2.27.1->validmind) (2023.7.22)\n","Requirement already satisfied: threadpoolctl>=2.0.0 in /Users/juanvalidmind/Library/Caches/pypoetry/virtualenvs/validmind-X_uvMH0R-py3.10/lib/python3.10/site-packages (from scikit-learn<2.0.0,>=1.0.2->validmind) (3.2.0)\n","Requirement already satisfied: slicer==0.0.7 in /Users/juanvalidmind/Library/Caches/pypoetry/virtualenvs/validmind-X_uvMH0R-py3.10/lib/python3.10/site-packages (from shap<0.42.0,>=0.41.0->validmind) (0.0.7)\n","Requirement already satisfied: numba in /Users/juanvalidmind/Library/Caches/pypoetry/virtualenvs/validmind-X_uvMH0R-py3.10/lib/python3.10/site-packages (from shap<0.42.0,>=0.41.0->validmind) (0.57.1)\n","Requirement already satisfied: cloudpickle in /Users/juanvalidmind/Library/Caches/pypoetry/virtualenvs/validmind-X_uvMH0R-py3.10/lib/python3.10/site-packages (from shap<0.42.0,>=0.41.0->validmind) (2.2.1)\n","Requirement already satisfied: pyphen in /Users/juanvalidmind/Library/Caches/pypoetry/virtualenvs/validmind-X_uvMH0R-py3.10/lib/python3.10/site-packages (from textstat<0.8.0,>=0.7.3->validmind) (0.14.0)\n","Requirement already satisfied: parso<0.9.0,>=0.8.3 in /Users/juanvalidmind/Library/Caches/pypoetry/virtualenvs/validmind-X_uvMH0R-py3.10/lib/python3.10/site-packages (from jedi>=0.16->ipython==7.34.0->validmind) (0.8.3)\n","Requirement already satisfied: contourpy>=1.0.1 in /Users/juanvalidmind/Library/Caches/pypoetry/virtualenvs/validmind-X_uvMH0R-py3.10/lib/python3.10/site-packages (from matplotlib->catboost<2.0,>=1.2->validmind) (1.1.0)\n","Requirement already satisfied: cycler>=0.10 in /Users/juanvalidmind/Library/Caches/pypoetry/virtualenvs/validmind-X_uvMH0R-py3.10/lib/python3.10/site-packages (from matplotlib->catboost<2.0,>=1.2->validmind) (0.11.0)\n","Requirement already satisfied: fonttools>=4.22.0 in /Users/juanvalidmind/Library/Caches/pypoetry/virtualenvs/validmind-X_uvMH0R-py3.10/lib/python3.10/site-packages (from matplotlib->catboost<2.0,>=1.2->validmind) (4.42.1)\n","Requirement already satisfied: kiwisolver>=1.0.1 in /Users/juanvalidmind/Library/Caches/pypoetry/virtualenvs/validmind-X_uvMH0R-py3.10/lib/python3.10/site-packages (from matplotlib->catboost<2.0,>=1.2->validmind) (1.4.5)\n","Requirement already satisfied: pillow>=6.2.0 in /Users/juanvalidmind/Library/Caches/pypoetry/virtualenvs/validmind-X_uvMH0R-py3.10/lib/python3.10/site-packages (from matplotlib->catboost<2.0,>=1.2->validmind) (10.0.0)\n","Requirement already satisfied: pyparsing<3.1,>=2.3.1 in /Users/juanvalidmind/Library/Caches/pypoetry/virtualenvs/validmind-X_uvMH0R-py3.10/lib/python3.10/site-packages (from matplotlib->catboost<2.0,>=1.2->validmind) (3.0.9)\n","Requirement already satisfied: ptyprocess>=0.5 in /Users/juanvalidmind/Library/Caches/pypoetry/virtualenvs/validmind-X_uvMH0R-py3.10/lib/python3.10/site-packages (from pexpect>4.3->ipython==7.34.0->validmind) (0.7.0)\n","Requirement already satisfied: wcwidth in /Users/juanvalidmind/Library/Caches/pypoetry/virtualenvs/validmind-X_uvMH0R-py3.10/lib/python3.10/site-packages (from prompt-toolkit!=3.0.0,!=3.0.1,<3.1.0,>=2.0.0->ipython==7.34.0->validmind) (0.2.6)\n","Requirement already satisfied: pycares>=4.0.0 in /Users/juanvalidmind/Library/Caches/pypoetry/virtualenvs/validmind-X_uvMH0R-py3.10/lib/python3.10/site-packages (from aiodns->aiohttp[speedups]<4.0.0,>=3.8.4->validmind) (4.3.0)\n","Requirement already satisfied: llvmlite<0.41,>=0.40.0dev0 in /Users/juanvalidmind/Library/Caches/pypoetry/virtualenvs/validmind-X_uvMH0R-py3.10/lib/python3.10/site-packages (from numba->shap<0.42.0,>=0.41.0->validmind) (0.40.1)\n","Requirement already satisfied: PyYAML<6.1,>=5.0.0 in /Users/juanvalidmind/Library/Caches/pypoetry/virtualenvs/validmind-X_uvMH0R-py3.10/lib/python3.10/site-packages (from ydata-profiling->pandas-profiling<4.0.0,>=3.6.6->validmind) (6.0.1)\n","Requirement already satisfied: visions[type_image_path]==0.7.5 in /Users/juanvalidmind/Library/Caches/pypoetry/virtualenvs/validmind-X_uvMH0R-py3.10/lib/python3.10/site-packages (from ydata-profiling->pandas-profiling<4.0.0,>=3.6.6->validmind) (0.7.5)\n","Requirement already satisfied: htmlmin==0.1.12 in /Users/juanvalidmind/Library/Caches/pypoetry/virtualenvs/validmind-X_uvMH0R-py3.10/lib/python3.10/site-packages (from ydata-profiling->pandas-profiling<4.0.0,>=3.6.6->validmind) (0.1.12)\n","Requirement already satisfied: phik<0.13,>=0.11.1 in /Users/juanvalidmind/Library/Caches/pypoetry/virtualenvs/validmind-X_uvMH0R-py3.10/lib/python3.10/site-packages (from ydata-profiling->pandas-profiling<4.0.0,>=3.6.6->validmind) (0.12.3)\n","Requirement already satisfied: multimethod<2,>=1.4 in /Users/juanvalidmind/Library/Caches/pypoetry/virtualenvs/validmind-X_uvMH0R-py3.10/lib/python3.10/site-packages (from ydata-profiling->pandas-profiling<4.0.0,>=3.6.6->validmind) (1.9.1)\n","Requirement already satisfied: typeguard<3,>=2.13.2 in /Users/juanvalidmind/Library/Caches/pypoetry/virtualenvs/validmind-X_uvMH0R-py3.10/lib/python3.10/site-packages (from ydata-profiling->pandas-profiling<4.0.0,>=3.6.6->validmind) (2.13.3)\n","Requirement already satisfied: imagehash==4.3.1 in /Users/juanvalidmind/Library/Caches/pypoetry/virtualenvs/validmind-X_uvMH0R-py3.10/lib/python3.10/site-packages (from ydata-profiling->pandas-profiling<4.0.0,>=3.6.6->validmind) (4.3.1)\n","Requirement already satisfied: wordcloud>=1.9.1 in /Users/juanvalidmind/Library/Caches/pypoetry/virtualenvs/validmind-X_uvMH0R-py3.10/lib/python3.10/site-packages (from ydata-profiling->pandas-profiling<4.0.0,>=3.6.6->validmind) (1.9.2)\n","Requirement already satisfied: dacite>=1.8 in /Users/juanvalidmind/Library/Caches/pypoetry/virtualenvs/validmind-X_uvMH0R-py3.10/lib/python3.10/site-packages (from ydata-profiling->pandas-profiling<4.0.0,>=3.6.6->validmind) (1.8.1)\n","Requirement already satisfied: PyWavelets in /Users/juanvalidmind/Library/Caches/pypoetry/virtualenvs/validmind-X_uvMH0R-py3.10/lib/python3.10/site-packages (from imagehash==4.3.1->ydata-profiling->pandas-profiling<4.0.0,>=3.6.6->validmind) (1.4.1)\n","Requirement already satisfied: networkx>=2.4 in /Users/juanvalidmind/Library/Caches/pypoetry/virtualenvs/validmind-X_uvMH0R-py3.10/lib/python3.10/site-packages (from visions[type_image_path]==0.7.5->ydata-profiling->pandas-profiling<4.0.0,>=3.6.6->validmind) (3.1)\n","Requirement already satisfied: tangled-up-in-unicode>=0.0.4 in /Users/juanvalidmind/Library/Caches/pypoetry/virtualenvs/validmind-X_uvMH0R-py3.10/lib/python3.10/site-packages (from visions[type_image_path]==0.7.5->ydata-profiling->pandas-profiling<4.0.0,>=3.6.6->validmind) (0.2.0)\n","Requirement already satisfied: cffi>=1.5.0 in /Users/juanvalidmind/Library/Caches/pypoetry/virtualenvs/validmind-X_uvMH0R-py3.10/lib/python3.10/site-packages (from pycares>=4.0.0->aiodns->aiohttp[speedups]<4.0.0,>=3.8.4->validmind) (1.15.1)\n","Requirement already satisfied: pycparser in /Users/juanvalidmind/Library/Caches/pypoetry/virtualenvs/validmind-X_uvMH0R-py3.10/lib/python3.10/site-packages (from cffi>=1.5.0->pycares>=4.0.0->aiodns->aiohttp[speedups]<4.0.0,>=3.8.4->validmind) (2.21)\n","Downloading validmind-1.19.2-py3-none-any.whl (6.2 MB)\n","\u001b[2K   \u001b[90m━━━━━━━━━━━━━━━━━━━━━━━━━━━━━━━━━━━━━━━━\u001b[0m \u001b[32m6.2/6.2 MB\u001b[0m \u001b[31m1.4 MB/s\u001b[0m eta \u001b[36m0:00:00\u001b[0ma \u001b[36m0:00:02\u001b[0m\n","\u001b[?25hInstalling collected packages: validmind\n","  Attempting uninstall: validmind\n","    Found existing installation: validmind 1.18.0\n","    Uninstalling validmind-1.18.0:\n","      Successfully uninstalled validmind-1.18.0\n","Successfully installed validmind-1.19.2\n","Note: you may need to restart the kernel to use updated packages.\n"]}],"source":["%pip install --upgrade validmind"]},{"attachments":{},"cell_type":"markdown","metadata":{"id":"Aw7QPCng7Bcu"},"source":["## Initializing the Python environment"]},{"cell_type":"code","execution_count":2,"metadata":{"id":"wWSRFSO77N6w"},"outputs":[],"source":["import pandas as pd\n","import xgboost as xgb\n","\n","from sklearn.metrics import accuracy_score\n","from sklearn.model_selection import train_test_split\n","\n","%matplotlib inline"]},{"attachments":{},"cell_type":"markdown","metadata":{"id":"_ZqI8W5jSPc1"},"source":["## Initializing the ValidMind Client Library\n","\n","Log in to the ValidMind platform with your registered email address, and navigate to the Documentation Projects page.\n","\n","### Creating a new Documentation Project \n","\n","***(Note: if a documentation project has already been created, you can skip this section and head directly \"Finding Project API key and secret\")***\n","\n","Clicking on \"Create a new project\" allows to you to register a new documentation project for our demo model. \n","\n","Select \"Customer Churn model\" from the Model drop-down, and \"Initial Validation\" as Type. Finally, click on \"Create Project\".\n","\n","### Finding the project API key and secret \n","\n","In the \"Client Integration\" page of the newly created project, you will find the initialization code that allows the client library to associate documentation and tests with the appropriate project. The initialization code configures the following arguments: \n","\n","* api_host: Location of the ValidMind API.\n","* api_key: Account API key.\n","* api_secret: Account Secret key.\n","* project: The project identifier. The `project` argument is mandatory since it allows the library to associate all data collected with a specific account project.\n","\n","\n","The code snippet can be copied and pasted directly in the cell below to initialize the ValidMind Developer Framework when run:  "]},{"cell_type":"code","execution_count":3,"metadata":{"id":"5hqGn9jHSPc2"},"outputs":[{"name":"stderr","output_type":"stream","text":["2023-09-14 14:18:12,184 - INFO(validmind.api_client): Connected to ValidMind. Project: [Juan] Customer Churn Model - Initial Validation (clmj72vyr02dk16ihg64bh2uj)\n"]}],"source":["## Replace the code below with the code snippet from your project ## \n","\n","\n","import validmind as vm\n","\n","vm.init(\n","  api_host = \"https://api.prod.validmind.ai/api/v1/tracking\",\n","  api_key = \"a50ac886d9d4d01ed1d166af514c8094\",\n","  api_secret = \"1d56522ecfd230e0c265b6ab1c21ed56d552a9f1c9fc395260500f4e2d4c0b34\",\n","  project = \"clmj72vyr02dk16ihg64bh2uj\"\n",")\n","  "]},{"attachments":{},"cell_type":"markdown","metadata":{"id":"WT4iDaNPSPc4"},"source":["## Load the Demo Dataset"]},{"attachments":{},"cell_type":"markdown","metadata":{"id":"hkZ9KTV1SPc4"},"source":["For the purpose of this demonstration, we will use a sample dataset provided by the ValidMind library. "]},{"cell_type":"code","execution_count":4,"metadata":{"id":"BlNanClPSPc5"},"outputs":[],"source":["# Import the sample dataset from the library\n","from validmind.datasets.classification import customer_churn as demo_dataset\n","# You can try a different dataset with: \n","#from validmind.datasets.classification import taiwan_credit as demo_dataset\n","\n","df = demo_dataset.load_data()"]},{"attachments":{},"cell_type":"markdown","metadata":{"id":"7iMY_9V3SPc5"},"source":["#### Initialize a dataset object for ValidMind\n","\n","Before running the test plan, we must first initialize a ValidMind dataset object using the `init_dataset` function from the `vm` module. This function takes in arguements: `dataset` which is the dataset that we want to analyze; `target_column` which is used to identify the target variable; `class_labels` which is used to identify the labels used for classification model training."]},{"cell_type":"code","execution_count":5,"metadata":{"id":"X64u5AbHSPc6"},"outputs":[{"name":"stderr","output_type":"stream","text":["2023-09-14 14:18:12,238 - INFO(validmind.client): Pandas dataset detected. Initializing VM Dataset instance...\n"]}],"source":["vm_dataset = vm.init_dataset(\n","    dataset=df,\n","    target_column=demo_dataset.target_column,\n","    class_labels=demo_dataset.class_labels\n",")"]},{"attachments":{},"cell_type":"markdown","metadata":{"id":"sP6OZpdGSPc6"},"source":["## Run the Full Data and Model Validation Test Suite"]},{"attachments":{},"cell_type":"markdown","metadata":{"id":"A8X_UX3kSPc6"},"source":["We will need to preprocess the dataset and produce the training, test and validation splits first."]},{"attachments":{},"cell_type":"markdown","metadata":{"id":"XNI6mCy0SPc6"},"source":["### Prepocess the Raw Dataset"]},{"attachments":{},"cell_type":"markdown","metadata":{"id":"9BI_kSacSPc6"},"source":["For demonstration purposes, we simplified the preprocessing using demo_dataset.preprocess which executes the following operations: "]},{"cell_type":"code","execution_count":6,"metadata":{"id":"PMeDVcpsSPc7"},"outputs":[{"data":{"text/html":["<style>#sk-container-id-1 {color: black;}#sk-container-id-1 pre{padding: 0;}#sk-container-id-1 div.sk-toggleable {background-color: white;}#sk-container-id-1 label.sk-toggleable__label {cursor: pointer;display: block;width: 100%;margin-bottom: 0;padding: 0.3em;box-sizing: border-box;text-align: center;}#sk-container-id-1 label.sk-toggleable__label-arrow:before {content: \"▸\";float: left;margin-right: 0.25em;color: #696969;}#sk-container-id-1 label.sk-toggleable__label-arrow:hover:before {color: black;}#sk-container-id-1 div.sk-estimator:hover label.sk-toggleable__label-arrow:before {color: black;}#sk-container-id-1 div.sk-toggleable__content {max-height: 0;max-width: 0;overflow: hidden;text-align: left;background-color: #f0f8ff;}#sk-container-id-1 div.sk-toggleable__content pre {margin: 0.2em;color: black;border-radius: 0.25em;background-color: #f0f8ff;}#sk-container-id-1 input.sk-toggleable__control:checked~div.sk-toggleable__content {max-height: 200px;max-width: 100%;overflow: auto;}#sk-container-id-1 input.sk-toggleable__control:checked~label.sk-toggleable__label-arrow:before {content: \"▾\";}#sk-container-id-1 div.sk-estimator input.sk-toggleable__control:checked~label.sk-toggleable__label {background-color: #d4ebff;}#sk-container-id-1 div.sk-label input.sk-toggleable__control:checked~label.sk-toggleable__label {background-color: #d4ebff;}#sk-container-id-1 input.sk-hidden--visually {border: 0;clip: rect(1px 1px 1px 1px);clip: rect(1px, 1px, 1px, 1px);height: 1px;margin: -1px;overflow: hidden;padding: 0;position: absolute;width: 1px;}#sk-container-id-1 div.sk-estimator {font-family: monospace;background-color: #f0f8ff;border: 1px dotted black;border-radius: 0.25em;box-sizing: border-box;margin-bottom: 0.5em;}#sk-container-id-1 div.sk-estimator:hover {background-color: #d4ebff;}#sk-container-id-1 div.sk-parallel-item::after {content: \"\";width: 100%;border-bottom: 1px solid gray;flex-grow: 1;}#sk-container-id-1 div.sk-label:hover label.sk-toggleable__label {background-color: #d4ebff;}#sk-container-id-1 div.sk-serial::before {content: \"\";position: absolute;border-left: 1px solid gray;box-sizing: border-box;top: 0;bottom: 0;left: 50%;z-index: 0;}#sk-container-id-1 div.sk-serial {display: flex;flex-direction: column;align-items: center;background-color: white;padding-right: 0.2em;padding-left: 0.2em;position: relative;}#sk-container-id-1 div.sk-item {position: relative;z-index: 1;}#sk-container-id-1 div.sk-parallel {display: flex;align-items: stretch;justify-content: center;background-color: white;position: relative;}#sk-container-id-1 div.sk-item::before, #sk-container-id-1 div.sk-parallel-item::before {content: \"\";position: absolute;border-left: 1px solid gray;box-sizing: border-box;top: 0;bottom: 0;left: 50%;z-index: -1;}#sk-container-id-1 div.sk-parallel-item {display: flex;flex-direction: column;z-index: 1;position: relative;background-color: white;}#sk-container-id-1 div.sk-parallel-item:first-child::after {align-self: flex-end;width: 50%;}#sk-container-id-1 div.sk-parallel-item:last-child::after {align-self: flex-start;width: 50%;}#sk-container-id-1 div.sk-parallel-item:only-child::after {width: 0;}#sk-container-id-1 div.sk-dashed-wrapped {border: 1px dashed gray;margin: 0 0.4em 0.5em 0.4em;box-sizing: border-box;padding-bottom: 0.4em;background-color: white;}#sk-container-id-1 div.sk-label label {font-family: monospace;font-weight: bold;display: inline-block;line-height: 1.2em;}#sk-container-id-1 div.sk-label-container {text-align: center;}#sk-container-id-1 div.sk-container {/* jupyter's `normalize.less` sets `[hidden] { display: none; }` but bootstrap.min.css set `[hidden] { display: none !important; }` so we also need the `!important` here to be able to override the default hidden behavior on the sphinx rendered scikit-learn.org. See: https://github.com/scikit-learn/scikit-learn/issues/21755 */display: inline-block !important;position: relative;}#sk-container-id-1 div.sk-text-repr-fallback {display: none;}</style><div id=\"sk-container-id-1\" class=\"sk-top-container\"><div class=\"sk-text-repr-fallback\"><pre>XGBClassifier(base_score=None, booster=None, callbacks=None,\n","              colsample_bylevel=None, colsample_bynode=None,\n","              colsample_bytree=None, early_stopping_rounds=10,\n","              enable_categorical=False, eval_metric=[&#x27;error&#x27;, &#x27;logloss&#x27;, &#x27;auc&#x27;],\n","              feature_types=None, gamma=None, gpu_id=None, grow_policy=None,\n","              importance_type=None, interaction_constraints=None,\n","              learning_rate=None, max_bin=None, max_cat_threshold=None,\n","              max_cat_to_onehot=None, max_delta_step=None, max_depth=None,\n","              max_leaves=None, min_child_weight=None, missing=nan,\n","              monotone_constraints=None, n_estimators=100, n_jobs=None,\n","              num_parallel_tree=None, predictor=None, random_state=None, ...)</pre><b>In a Jupyter environment, please rerun this cell to show the HTML representation or trust the notebook. <br />On GitHub, the HTML representation is unable to render, please try loading this page with nbviewer.org.</b></div><div class=\"sk-container\" hidden><div class=\"sk-item\"><div class=\"sk-estimator sk-toggleable\"><input class=\"sk-toggleable__control sk-hidden--visually\" id=\"sk-estimator-id-1\" type=\"checkbox\" checked><label for=\"sk-estimator-id-1\" class=\"sk-toggleable__label sk-toggleable__label-arrow\">XGBClassifier</label><div class=\"sk-toggleable__content\"><pre>XGBClassifier(base_score=None, booster=None, callbacks=None,\n","              colsample_bylevel=None, colsample_bynode=None,\n","              colsample_bytree=None, early_stopping_rounds=10,\n","              enable_categorical=False, eval_metric=[&#x27;error&#x27;, &#x27;logloss&#x27;, &#x27;auc&#x27;],\n","              feature_types=None, gamma=None, gpu_id=None, grow_policy=None,\n","              importance_type=None, interaction_constraints=None,\n","              learning_rate=None, max_bin=None, max_cat_threshold=None,\n","              max_cat_to_onehot=None, max_delta_step=None, max_depth=None,\n","              max_leaves=None, min_child_weight=None, missing=nan,\n","              monotone_constraints=None, n_estimators=100, n_jobs=None,\n","              num_parallel_tree=None, predictor=None, random_state=None, ...)</pre></div></div></div></div></div>"],"text/plain":["XGBClassifier(base_score=None, booster=None, callbacks=None,\n","              colsample_bylevel=None, colsample_bynode=None,\n","              colsample_bytree=None, early_stopping_rounds=10,\n","              enable_categorical=False, eval_metric=['error', 'logloss', 'auc'],\n","              feature_types=None, gamma=None, gpu_id=None, grow_policy=None,\n","              importance_type=None, interaction_constraints=None,\n","              learning_rate=None, max_bin=None, max_cat_threshold=None,\n","              max_cat_to_onehot=None, max_delta_step=None, max_depth=None,\n","              max_leaves=None, min_child_weight=None, missing=nan,\n","              monotone_constraints=None, n_estimators=100, n_jobs=None,\n","              num_parallel_tree=None, predictor=None, random_state=None, ...)"]},"execution_count":6,"metadata":{},"output_type":"execute_result"}],"source":["train_df, validation_df, test_df = demo_dataset.preprocess(df)\n","\n","x_train = train_df.drop(demo_dataset.target_column, axis=1)\n","y_train = train_df[demo_dataset.target_column]\n","x_val = validation_df.drop(demo_dataset.target_column, axis=1)\n","y_val = validation_df[demo_dataset.target_column]\n","\n","model = xgb.XGBClassifier(early_stopping_rounds=10)\n","model.set_params(\n","    eval_metric=[\"error\", \"logloss\", \"auc\"],\n",")\n","model.fit(\n","    x_train,\n","    y_train,\n","    eval_set=[(x_val, y_val)],\n","    verbose=False,\n",")"]},{"attachments":{},"cell_type":"markdown","metadata":{"id":"DTO0bN4qSPc7"},"source":["We can now initialize the training and test datasets into dataset objects using vm.init_dataset():"]},{"cell_type":"code","execution_count":7,"metadata":{"id":"ShiOFS7bSPc7"},"outputs":[{"name":"stderr","output_type":"stream","text":["2023-09-14 14:18:12,509 - INFO(validmind.client): The 'type' argument to init_dataset() argument is deprecated and no longer required.\n","2023-09-14 14:18:12,510 - INFO(validmind.client): Pandas dataset detected. Initializing VM Dataset instance...\n","2023-09-14 14:18:12,527 - INFO(validmind.client): The 'type' argument to init_dataset() argument is deprecated and no longer required.\n","2023-09-14 14:18:12,527 - INFO(validmind.client): Pandas dataset detected. Initializing VM Dataset instance...\n"]}],"source":["vm_train_ds = vm.init_dataset(\n","    dataset=train_df,\n","    type=\"generic\",\n","    target_column=demo_dataset.target_column\n",")\n","\n","vm_test_ds = vm.init_dataset(\n","    dataset=test_df,\n","    type=\"generic\",\n","    target_column=demo_dataset.target_column\n",")"]},{"attachments":{},"cell_type":"markdown","metadata":{"id":"l6dpArGCSPc7"},"source":["We also initialize a model object using vm.init_model():"]},{"cell_type":"code","execution_count":8,"metadata":{"id":"wE0OckXjSPc7"},"outputs":[],"source":["vm_model = vm.init_model(\n","    model,\n","    train_ds=vm_train_ds,\n","    test_ds=vm_test_ds,\n",")"]},{"attachments":{},"cell_type":"markdown","metadata":{"id":"8xaBL0_3SPc7"},"source":["### Run the Full Suite"]},{"attachments":{},"cell_type":"markdown","metadata":{"id":"XtVcr5ZvSPc8"},"source":["We are now ready to run the test suite for binary classifier with tabular datasets. This function will run test plans on the dataset and model objects, and will document the results in the ValidMind UI."]},{"cell_type":"code","execution_count":9,"metadata":{"id":"NgzKVN_gSPc8"},"outputs":[{"data":{"application/vnd.jupyter.widget-view+json":{"model_id":"8f78546871254ba2bc1039e122f2fc99","version_major":2,"version_minor":0},"text/plain":["HBox(children=(Label(value='Running test suite...'), IntProgress(value=0, max=60)))"]},"metadata":{},"output_type":"display_data"},{"name":"stderr","output_type":"stream","text":["2023-09-14 14:18:30,777 - ERROR(validmind.vm_models.test_plan): Failed to run test 'models_performance_comparison': (MissingRequiredTestContextError) Models 'models' is a required input and must be passed as a keyword argument to the test plan\n"]},{"data":{"application/vnd.jupyter.widget-view+json":{"model_id":"5f8f811848b44217858fe882315c72c9","version_major":2,"version_minor":0},"text/plain":["VBox(children=(HTML(value='<h2>Test Suite Results: <i style=\"color: #DE257E\">Classifier Full Suite</i></h2><hr…"]},"metadata":{},"output_type":"display_data"}],"source":["full_suite = vm.run_test_suite(\n","    \"classifier_full_suite\",\n","    dataset=vm_dataset,\n","    model=vm_model\n",")"]},{"attachments":{},"cell_type":"markdown","metadata":{"id":"wRAwBDWXSPc8"},"source":["You can access and review the resulting documentation in the ValidMind UI, in the \"Model Development\" section of the model documentation. "]}],"metadata":{"colab":{"provenance":[]},"gpuClass":"standard","kernelspec":{"display_name":"dev-framework","language":"python","name":"dev-framework"},"language_info":{"codemirror_mode":{"name":"ipython","version":3},"file_extension":".py","mimetype":"text/x-python","name":"python","nbconvert_exporter":"python","pygments_lexer":"ipython3","version":"3.10.13"}},"nbformat":4,"nbformat_minor":0}
-=======
-{"cells":[{"attachments":{},"cell_type":"markdown","metadata":{"id":"ZnZV4XfHSPcw"},"source":["# Quickstart - Customer Churn Full Suite Model Documentation"]},{"attachments":{},"cell_type":"markdown","metadata":{"id":"2U6BG9c7SPc0"},"source":["This interactive notebook will guide you through documenting a model using the ValidMind Developer framework. We will use sample datasets provided by the library and train a simple classification model.\n","\n","For this simple demonstration, we will use the following bank customer churn dataset from Kaggle: https://www.kaggle.com/code/kmalit/bank-customer-churn-prediction/data.\n","\n","We will train a sample model and demonstrate the following documentation functionalities:\n","\n","- Initializing the ValidMind Developer Framework\n","- Using a sample datasets provided by the library to train a simple classification model\n","- Running a test suite to quickly generate document about the data and model"]},{"attachments":{},"cell_type":"markdown","metadata":{"id":"ZNcbDRubSPc1"},"source":["## Install ValidMind Developer Framework\n"]},{"cell_type":"code","execution_count":1,"metadata":{"id":"6G5-kHOZ7YWk"},"outputs":[{"name":"stdout","output_type":"stream","text":["Note: you may need to restart the kernel to use updated packages.\n"]}],"source":["%pip install -q validmind"]},{"attachments":{},"cell_type":"markdown","metadata":{"id":"Aw7QPCng7Bcu"},"source":["## Initializing the Python environment"]},{"cell_type":"code","execution_count":2,"metadata":{"id":"wWSRFSO77N6w"},"outputs":[],"source":["import pandas as pd\n","import xgboost as xgb\n","\n","from sklearn.metrics import accuracy_score\n","from sklearn.model_selection import train_test_split\n","\n","%matplotlib inline"]},{"attachments":{},"cell_type":"markdown","metadata":{"id":"_ZqI8W5jSPc1"},"source":["## Initializing the ValidMind Client Library\n","\n","Log in to the ValidMind platform with your registered email address, and navigate to the Documentation Projects page.\n","\n","### Creating a new Documentation Project \n","\n","***(Note: if a documentation project has already been created, you can skip this section and head directly \"Finding Project API key and secret\")***\n","\n","Clicking on \"Create a new project\" allows to you to register a new documentation project for our demo model. \n","\n","Select \"Customer Churn model\" from the Model drop-down, and \"Initial Validation\" as Type. Finally, click on \"Create Project\".\n","\n","### Finding the project API key and secret \n","\n","In the \"Client Integration\" page of the newly created project, you will find the initialization code that allows the client library to associate documentation and tests with the appropriate project. The initialization code configures the following arguments: \n","\n","* api_host: Location of the ValidMind API.\n","* api_key: Account API key.\n","* api_secret: Account Secret key.\n","* project: The project identifier. The `project` argument is mandatory since it allows the library to associate all data collected with a specific account project.\n","\n","\n","The code snippet can be copied and pasted directly in the cell below to initialize the ValidMind Developer Framework when run:  "]},{"cell_type":"code","execution_count":3,"metadata":{"id":"5hqGn9jHSPc2"},"outputs":[{"name":"stderr","output_type":"stream","text":["2023-09-26 22:07:16,032 - INFO(validmind.api_client): Connected to ValidMind. Project: Customer Churn - Initial Validation (clkvhtg6g0005q08h5h9uhtjl)\n"]}],"source":["## Replace the code below with the code snippet from your project ## \n","\n","import validmind as vm\n","\n","vm.init(\n","    api_host = \"https://api.prod.validmind.ai/api/v1/tracking\",\n","    api_key = \"...\",\n","    api_secret = \"...\",\n","    project = \"...\"\n",")"]},{"cell_type":"markdown","metadata":{},"source":["## Preview the model's documentation template\n","\n","All models are assigned a documentation template when registered. The template defines a list of sections that are used to document the model. Each section can contain any number of rich text and test driven blocks that populate the documentation. Test driven blocks are populated by running tests against the model.\n","\n","We can preview the model documentation template for this project by running the following code:"]},{"cell_type":"code","execution_count":4,"metadata":{},"outputs":[{"data":{"application/vnd.jupyter.widget-view+json":{"model_id":"cf8be7b054e94e2b87aa5a03dd6eaf5f","version_major":2,"version_minor":0},"text/plain":["Accordion(children=(Accordion(children=(HTML(value='<p>Empty Section</p>'), Accordion(children=(HTML(value='<p…"]},"metadata":{},"output_type":"display_data"}],"source":["vm.preview_template()"]},{"attachments":{},"cell_type":"markdown","metadata":{"id":"WT4iDaNPSPc4"},"source":["## Load the demo dataset"]},{"attachments":{},"cell_type":"markdown","metadata":{"id":"hkZ9KTV1SPc4"},"source":["For the purpose of this demonstration, we will use a sample dataset provided by the ValidMind library. "]},{"cell_type":"code","execution_count":5,"metadata":{"id":"BlNanClPSPc5"},"outputs":[],"source":["# Import the sample dataset from the library\n","from validmind.datasets.classification import customer_churn as demo_dataset\n","# You can try a different dataset with: \n","#from validmind.datasets.classification import taiwan_credit as demo_dataset\n","\n","df = demo_dataset.load_data()"]},{"attachments":{},"cell_type":"markdown","metadata":{"id":"7iMY_9V3SPc5"},"source":["#### Initialize a dataset object for ValidMind\n","\n","Before running the test plan, we must first initialize a ValidMind dataset object using the `init_dataset` function from the `vm` module. This function takes in arguements: `dataset` which is the dataset that we want to analyze; `target_column` which is used to identify the target variable; `class_labels` which is used to identify the labels used for classification model training."]},{"cell_type":"code","execution_count":6,"metadata":{"id":"X64u5AbHSPc6"},"outputs":[{"name":"stderr","output_type":"stream","text":["2023-09-26 22:07:17,972 - INFO(validmind.client): Pandas dataset detected. Initializing VM Dataset instance...\n"]}],"source":["vm_dataset = vm.init_dataset(\n","    dataset=df,\n","    target_column=demo_dataset.target_column,\n","    class_labels=demo_dataset.class_labels\n",")"]},{"attachments":{},"cell_type":"markdown","metadata":{"id":"sP6OZpdGSPc6"},"source":["## Documenting the model"]},{"attachments":{},"cell_type":"markdown","metadata":{"id":"A8X_UX3kSPc6"},"source":["We will need to preprocess the dataset and produce the training, test and validation splits first."]},{"attachments":{},"cell_type":"markdown","metadata":{"id":"XNI6mCy0SPc6"},"source":["### Prepocess the raw dataset"]},{"attachments":{},"cell_type":"markdown","metadata":{"id":"9BI_kSacSPc6"},"source":["For demonstration purposes, we simplified the preprocessing using demo_dataset.preprocess which executes the following operations: "]},{"cell_type":"code","execution_count":7,"metadata":{"id":"PMeDVcpsSPc7"},"outputs":[{"data":{"text/html":["<style>#sk-container-id-1 {color: black;}#sk-container-id-1 pre{padding: 0;}#sk-container-id-1 div.sk-toggleable {background-color: white;}#sk-container-id-1 label.sk-toggleable__label {cursor: pointer;display: block;width: 100%;margin-bottom: 0;padding: 0.3em;box-sizing: border-box;text-align: center;}#sk-container-id-1 label.sk-toggleable__label-arrow:before {content: \"▸\";float: left;margin-right: 0.25em;color: #696969;}#sk-container-id-1 label.sk-toggleable__label-arrow:hover:before {color: black;}#sk-container-id-1 div.sk-estimator:hover label.sk-toggleable__label-arrow:before {color: black;}#sk-container-id-1 div.sk-toggleable__content {max-height: 0;max-width: 0;overflow: hidden;text-align: left;background-color: #f0f8ff;}#sk-container-id-1 div.sk-toggleable__content pre {margin: 0.2em;color: black;border-radius: 0.25em;background-color: #f0f8ff;}#sk-container-id-1 input.sk-toggleable__control:checked~div.sk-toggleable__content {max-height: 200px;max-width: 100%;overflow: auto;}#sk-container-id-1 input.sk-toggleable__control:checked~label.sk-toggleable__label-arrow:before {content: \"▾\";}#sk-container-id-1 div.sk-estimator input.sk-toggleable__control:checked~label.sk-toggleable__label {background-color: #d4ebff;}#sk-container-id-1 div.sk-label input.sk-toggleable__control:checked~label.sk-toggleable__label {background-color: #d4ebff;}#sk-container-id-1 input.sk-hidden--visually {border: 0;clip: rect(1px 1px 1px 1px);clip: rect(1px, 1px, 1px, 1px);height: 1px;margin: -1px;overflow: hidden;padding: 0;position: absolute;width: 1px;}#sk-container-id-1 div.sk-estimator {font-family: monospace;background-color: #f0f8ff;border: 1px dotted black;border-radius: 0.25em;box-sizing: border-box;margin-bottom: 0.5em;}#sk-container-id-1 div.sk-estimator:hover {background-color: #d4ebff;}#sk-container-id-1 div.sk-parallel-item::after {content: \"\";width: 100%;border-bottom: 1px solid gray;flex-grow: 1;}#sk-container-id-1 div.sk-label:hover label.sk-toggleable__label {background-color: #d4ebff;}#sk-container-id-1 div.sk-serial::before {content: \"\";position: absolute;border-left: 1px solid gray;box-sizing: border-box;top: 0;bottom: 0;left: 50%;z-index: 0;}#sk-container-id-1 div.sk-serial {display: flex;flex-direction: column;align-items: center;background-color: white;padding-right: 0.2em;padding-left: 0.2em;position: relative;}#sk-container-id-1 div.sk-item {position: relative;z-index: 1;}#sk-container-id-1 div.sk-parallel {display: flex;align-items: stretch;justify-content: center;background-color: white;position: relative;}#sk-container-id-1 div.sk-item::before, #sk-container-id-1 div.sk-parallel-item::before {content: \"\";position: absolute;border-left: 1px solid gray;box-sizing: border-box;top: 0;bottom: 0;left: 50%;z-index: -1;}#sk-container-id-1 div.sk-parallel-item {display: flex;flex-direction: column;z-index: 1;position: relative;background-color: white;}#sk-container-id-1 div.sk-parallel-item:first-child::after {align-self: flex-end;width: 50%;}#sk-container-id-1 div.sk-parallel-item:last-child::after {align-self: flex-start;width: 50%;}#sk-container-id-1 div.sk-parallel-item:only-child::after {width: 0;}#sk-container-id-1 div.sk-dashed-wrapped {border: 1px dashed gray;margin: 0 0.4em 0.5em 0.4em;box-sizing: border-box;padding-bottom: 0.4em;background-color: white;}#sk-container-id-1 div.sk-label label {font-family: monospace;font-weight: bold;display: inline-block;line-height: 1.2em;}#sk-container-id-1 div.sk-label-container {text-align: center;}#sk-container-id-1 div.sk-container {/* jupyter's `normalize.less` sets `[hidden] { display: none; }` but bootstrap.min.css set `[hidden] { display: none !important; }` so we also need the `!important` here to be able to override the default hidden behavior on the sphinx rendered scikit-learn.org. See: https://github.com/scikit-learn/scikit-learn/issues/21755 */display: inline-block !important;position: relative;}#sk-container-id-1 div.sk-text-repr-fallback {display: none;}</style><div id=\"sk-container-id-1\" class=\"sk-top-container\"><div class=\"sk-text-repr-fallback\"><pre>XGBClassifier(base_score=None, booster=None, callbacks=None,\n","              colsample_bylevel=None, colsample_bynode=None,\n","              colsample_bytree=None, early_stopping_rounds=10,\n","              enable_categorical=False, eval_metric=[&#x27;error&#x27;, &#x27;logloss&#x27;, &#x27;auc&#x27;],\n","              feature_types=None, gamma=None, gpu_id=None, grow_policy=None,\n","              importance_type=None, interaction_constraints=None,\n","              learning_rate=None, max_bin=None, max_cat_threshold=None,\n","              max_cat_to_onehot=None, max_delta_step=None, max_depth=None,\n","              max_leaves=None, min_child_weight=None, missing=nan,\n","              monotone_constraints=None, n_estimators=100, n_jobs=None,\n","              num_parallel_tree=None, predictor=None, random_state=None, ...)</pre><b>In a Jupyter environment, please rerun this cell to show the HTML representation or trust the notebook. <br />On GitHub, the HTML representation is unable to render, please try loading this page with nbviewer.org.</b></div><div class=\"sk-container\" hidden><div class=\"sk-item\"><div class=\"sk-estimator sk-toggleable\"><input class=\"sk-toggleable__control sk-hidden--visually\" id=\"sk-estimator-id-1\" type=\"checkbox\" checked><label for=\"sk-estimator-id-1\" class=\"sk-toggleable__label sk-toggleable__label-arrow\">XGBClassifier</label><div class=\"sk-toggleable__content\"><pre>XGBClassifier(base_score=None, booster=None, callbacks=None,\n","              colsample_bylevel=None, colsample_bynode=None,\n","              colsample_bytree=None, early_stopping_rounds=10,\n","              enable_categorical=False, eval_metric=[&#x27;error&#x27;, &#x27;logloss&#x27;, &#x27;auc&#x27;],\n","              feature_types=None, gamma=None, gpu_id=None, grow_policy=None,\n","              importance_type=None, interaction_constraints=None,\n","              learning_rate=None, max_bin=None, max_cat_threshold=None,\n","              max_cat_to_onehot=None, max_delta_step=None, max_depth=None,\n","              max_leaves=None, min_child_weight=None, missing=nan,\n","              monotone_constraints=None, n_estimators=100, n_jobs=None,\n","              num_parallel_tree=None, predictor=None, random_state=None, ...)</pre></div></div></div></div></div>"],"text/plain":["XGBClassifier(base_score=None, booster=None, callbacks=None,\n","              colsample_bylevel=None, colsample_bynode=None,\n","              colsample_bytree=None, early_stopping_rounds=10,\n","              enable_categorical=False, eval_metric=['error', 'logloss', 'auc'],\n","              feature_types=None, gamma=None, gpu_id=None, grow_policy=None,\n","              importance_type=None, interaction_constraints=None,\n","              learning_rate=None, max_bin=None, max_cat_threshold=None,\n","              max_cat_to_onehot=None, max_delta_step=None, max_depth=None,\n","              max_leaves=None, min_child_weight=None, missing=nan,\n","              monotone_constraints=None, n_estimators=100, n_jobs=None,\n","              num_parallel_tree=None, predictor=None, random_state=None, ...)"]},"execution_count":7,"metadata":{},"output_type":"execute_result"}],"source":["train_df, validation_df, test_df = demo_dataset.preprocess(df)\n","\n","x_train = train_df.drop(demo_dataset.target_column, axis=1)\n","y_train = train_df[demo_dataset.target_column]\n","x_val = validation_df.drop(demo_dataset.target_column, axis=1)\n","y_val = validation_df[demo_dataset.target_column]\n","\n","model = xgb.XGBClassifier(early_stopping_rounds=10)\n","model.set_params(\n","    eval_metric=[\"error\", \"logloss\", \"auc\"],\n",")\n","model.fit(\n","    x_train,\n","    y_train,\n","    eval_set=[(x_val, y_val)],\n","    verbose=False,\n",")"]},{"attachments":{},"cell_type":"markdown","metadata":{"id":"DTO0bN4qSPc7"},"source":["We can now initialize the training and test datasets into dataset objects using vm.init_dataset():"]},{"cell_type":"code","execution_count":8,"metadata":{"id":"ShiOFS7bSPc7"},"outputs":[{"name":"stderr","output_type":"stream","text":["2023-09-26 22:07:18,121 - INFO(validmind.client): The 'type' argument to init_dataset() argument is deprecated and no longer required.\n","2023-09-26 22:07:18,122 - INFO(validmind.client): Pandas dataset detected. Initializing VM Dataset instance...\n","2023-09-26 22:07:18,137 - INFO(validmind.client): The 'type' argument to init_dataset() argument is deprecated and no longer required.\n","2023-09-26 22:07:18,137 - INFO(validmind.client): Pandas dataset detected. Initializing VM Dataset instance...\n"]}],"source":["vm_train_ds = vm.init_dataset(\n","    dataset=train_df,\n","    type=\"generic\",\n","    target_column=demo_dataset.target_column\n",")\n","\n","vm_test_ds = vm.init_dataset(\n","    dataset=test_df,\n","    type=\"generic\",\n","    target_column=demo_dataset.target_column\n",")"]},{"attachments":{},"cell_type":"markdown","metadata":{"id":"l6dpArGCSPc7"},"source":["We also initialize a model object using vm.init_model():"]},{"cell_type":"code","execution_count":9,"metadata":{"id":"wE0OckXjSPc7"},"outputs":[],"source":["vm_model = vm.init_model(\n","    model,\n","    train_ds=vm_train_ds,\n","    test_ds=vm_test_ds,\n",")"]},{"attachments":{},"cell_type":"markdown","metadata":{"id":"8xaBL0_3SPc7"},"source":["### Run the template documentation suite"]},{"attachments":{},"cell_type":"markdown","metadata":{"id":"XtVcr5ZvSPc8"},"source":["We are now ready to run the model's documentation tests as defined in its template. The following function runs every test in the template and sends all documentation artifacts to the ValidMind platform."]},{"cell_type":"code","execution_count":10,"metadata":{"id":"NgzKVN_gSPc8"},"outputs":[{"data":{"application/vnd.jupyter.widget-view+json":{"model_id":"0ea67d36760b4c51a8cacfe814c79a45","version_major":2,"version_minor":0},"text/plain":["HBox(children=(Label(value='Running test suite...'), IntProgress(value=0, max=54)))"]},"metadata":{},"output_type":"display_data"},{"data":{"application/vnd.jupyter.widget-view+json":{"model_id":"398b05eb322749f28d247cbfdae4032d","version_major":2,"version_minor":0},"text/plain":["VBox(children=(HTML(value='<h2>Test Suite Results: <i style=\"color: #DE257E\">Binary Classification V2</i></h2>…"]},"metadata":{},"output_type":"display_data"}],"source":["full_suite = vm.run_documentation_tests(\n","    dataset=vm_dataset,\n","    model=vm_model\n",")"]},{"attachments":{},"cell_type":"markdown","metadata":{"id":"wRAwBDWXSPc8"},"source":["You can access and review the resulting documentation in the ValidMind UI, in the \"Model Development\" section of the model documentation. "]}],"metadata":{"colab":{"provenance":[]},"gpuClass":"standard","kernelspec":{"display_name":"Dev Framework 3.9.16","language":"python","name":"dev-framework-3.9"},"language_info":{"codemirror_mode":{"name":"ipython","version":3},"file_extension":".py","mimetype":"text/x-python","name":"python","nbconvert_exporter":"python","pygments_lexer":"ipython3","version":"3.9.16"}},"nbformat":4,"nbformat_minor":0}
->>>>>>> 51cafd80
+{
+    "cells": [
+        {
+            "attachments": {},
+            "cell_type": "markdown",
+            "metadata": {
+                "id": "ZnZV4XfHSPcw"
+            },
+            "source": [
+                "# Quickstart - Customer Churn Full Suite Model Documentation"
+            ]
+        },
+        {
+            "attachments": {},
+            "cell_type": "markdown",
+            "metadata": {
+                "id": "2U6BG9c7SPc0"
+            },
+            "source": [
+                "This interactive notebook will guide you through documenting a model using the ValidMind Developer framework. We will use sample datasets provided by the library and train a simple classification model.\n",
+                "\n",
+                "For this simple demonstration, we will use the following bank customer churn dataset from Kaggle: https://www.kaggle.com/code/kmalit/bank-customer-churn-prediction/data.\n",
+                "\n",
+                "We will train a sample model and demonstrate the following documentation functionalities:\n",
+                "\n",
+                "- Initializing the ValidMind Developer Framework\n",
+                "- Using a sample datasets provided by the library to train a simple classification model\n",
+                "- Running a test suite to quickly generate document about the data and model"
+            ]
+        },
+        {
+            "attachments": {},
+            "cell_type": "markdown",
+            "metadata": {
+                "id": "ZNcbDRubSPc1"
+            },
+            "source": [
+                "## Install ValidMind Developer Framework\n"
+            ]
+        },
+        {
+            "cell_type": "code",
+            "execution_count": 1,
+            "metadata": {
+                "id": "6G5-kHOZ7YWk"
+            },
+            "outputs": [
+                {
+                    "name": "stdout",
+                    "output_type": "stream",
+                    "text": [
+                        "Note: you may need to restart the kernel to use updated packages.\n"
+                    ]
+                }
+            ],
+            "source": [
+                "%pip install -q validmind"
+            ]
+        },
+        {
+            "attachments": {},
+            "cell_type": "markdown",
+            "metadata": {
+                "id": "Aw7QPCng7Bcu"
+            },
+            "source": [
+                "## Initializing the Python environment"
+            ]
+        },
+        {
+            "cell_type": "code",
+            "execution_count": 2,
+            "metadata": {
+                "id": "wWSRFSO77N6w"
+            },
+            "outputs": [],
+            "source": [
+                "import pandas as pd\n",
+                "import xgboost as xgb\n",
+                "\n",
+                "from sklearn.metrics import accuracy_score\n",
+                "from sklearn.model_selection import train_test_split\n",
+                "\n",
+                "%matplotlib inline"
+            ]
+        },
+        {
+            "attachments": {},
+            "cell_type": "markdown",
+            "metadata": {
+                "id": "_ZqI8W5jSPc1"
+            },
+            "source": [
+                "## Initializing the ValidMind Client Library\n",
+                "\n",
+                "Log in to the ValidMind platform with your registered email address, and navigate to the Documentation Projects page.\n",
+                "\n",
+                "### Creating a new Documentation Project \n",
+                "\n",
+                "***(Note: if a documentation project has already been created, you can skip this section and head directly \"Finding Project API key and secret\")***\n",
+                "\n",
+                "Clicking on \"Create a new project\" allows to you to register a new documentation project for our demo model. \n",
+                "\n",
+                "Select \"Customer Churn model\" from the Model drop-down, and \"Initial Validation\" as Type. Finally, click on \"Create Project\".\n",
+                "\n",
+                "### Finding the project API key and secret \n",
+                "\n",
+                "In the \"Client Integration\" page of the newly created project, you will find the initialization code that allows the client library to associate documentation and tests with the appropriate project. The initialization code configures the following arguments: \n",
+                "\n",
+                "* api_host: Location of the ValidMind API.\n",
+                "* api_key: Account API key.\n",
+                "* api_secret: Account Secret key.\n",
+                "* project: The project identifier. The `project` argument is mandatory since it allows the library to associate all data collected with a specific account project.\n",
+                "\n",
+                "\n",
+                "The code snippet can be copied and pasted directly in the cell below to initialize the ValidMind Developer Framework when run:  "
+            ]
+        },
+        {
+            "cell_type": "code",
+            "execution_count": 3,
+            "metadata": {
+                "id": "5hqGn9jHSPc2"
+            },
+            "outputs": [
+                {
+                    "name": "stderr",
+                    "output_type": "stream",
+                    "text": [
+                        "2023-09-26 22:07:16,032 - INFO(validmind.api_client): Connected to ValidMind. Project: Customer Churn - Initial Validation (clkvhtg6g0005q08h5h9uhtjl)\n"
+                    ]
+                }
+            ],
+            "source": [
+                "## Replace the code below with the code snippet from your project ## \n",
+                "\n",
+                "import validmind as vm\n",
+                "\n",
+                "vm.init(\n",
+                "    api_host = \"https://api.prod.validmind.ai/api/v1/tracking\",\n",
+                "    api_key = \"...\",\n",
+                "    api_secret = \"...\",\n",
+                "    project = \"...\"\n",
+                ")"
+            ]
+        },
+        {
+            "cell_type": "markdown",
+            "metadata": {},
+            "source": [
+                "## Preview the model's documentation template\n",
+                "\n",
+                "All models are assigned a documentation template when registered. The template defines a list of sections that are used to document the model. Each section can contain any number of rich text and test driven blocks that populate the documentation. Test driven blocks are populated by running tests against the model.\n",
+                "\n",
+                "We can preview the model documentation template for this project by running the following code:"
+            ]
+        },
+        {
+            "cell_type": "code",
+            "execution_count": 4,
+            "metadata": {},
+            "outputs": [
+                {
+                    "data": {
+                        "application/vnd.jupyter.widget-view+json": {
+                            "model_id": "cf8be7b054e94e2b87aa5a03dd6eaf5f",
+                            "version_major": 2,
+                            "version_minor": 0
+                        },
+                        "text/plain": [
+                            "Accordion(children=(Accordion(children=(HTML(value='<p>Empty Section</p>'), Accordion(children=(HTML(value='<p…"
+                        ]
+                    },
+                    "metadata": {},
+                    "output_type": "display_data"
+                }
+            ],
+            "source": [
+                "vm.preview_template()"
+            ]
+        },
+        {
+            "attachments": {},
+            "cell_type": "markdown",
+            "metadata": {
+                "id": "WT4iDaNPSPc4"
+            },
+            "source": [
+                "## Load the demo dataset"
+            ]
+        },
+        {
+            "attachments": {},
+            "cell_type": "markdown",
+            "metadata": {
+                "id": "hkZ9KTV1SPc4"
+            },
+            "source": [
+                "For the purpose of this demonstration, we will use a sample dataset provided by the ValidMind library. "
+            ]
+        },
+        {
+            "cell_type": "code",
+            "execution_count": 5,
+            "metadata": {
+                "id": "BlNanClPSPc5"
+            },
+            "outputs": [],
+            "source": [
+                "# Import the sample dataset from the library\n",
+                "from validmind.datasets.classification import customer_churn as demo_dataset\n",
+                "# You can try a different dataset with: \n",
+                "#from validmind.datasets.classification import taiwan_credit as demo_dataset\n",
+                "\n",
+                "df = demo_dataset.load_data()"
+            ]
+        },
+        {
+            "attachments": {},
+            "cell_type": "markdown",
+            "metadata": {
+                "id": "7iMY_9V3SPc5"
+            },
+            "source": [
+                "#### Initialize a dataset object for ValidMind\n",
+                "\n",
+                "Before running the test plan, we must first initialize a ValidMind dataset object using the `init_dataset` function from the `vm` module. This function takes in arguements: `dataset` which is the dataset that we want to analyze; `target_column` which is used to identify the target variable; `class_labels` which is used to identify the labels used for classification model training."
+            ]
+        },
+        {
+            "cell_type": "code",
+            "execution_count": 6,
+            "metadata": {
+                "id": "X64u5AbHSPc6"
+            },
+            "outputs": [
+                {
+                    "name": "stderr",
+                    "output_type": "stream",
+                    "text": [
+                        "2023-09-26 22:07:17,972 - INFO(validmind.client): Pandas dataset detected. Initializing VM Dataset instance...\n"
+                    ]
+                }
+            ],
+            "source": [
+                "vm_dataset = vm.init_dataset(\n",
+                "    dataset=df,\n",
+                "    target_column=demo_dataset.target_column,\n",
+                "    class_labels=demo_dataset.class_labels\n",
+                ")"
+            ]
+        },
+        {
+            "attachments": {},
+            "cell_type": "markdown",
+            "metadata": {
+                "id": "sP6OZpdGSPc6"
+            },
+            "source": [
+                "## Documenting the model"
+            ]
+        },
+        {
+            "attachments": {},
+            "cell_type": "markdown",
+            "metadata": {
+                "id": "A8X_UX3kSPc6"
+            },
+            "source": [
+                "We will need to preprocess the dataset and produce the training, test and validation splits first."
+            ]
+        },
+        {
+            "attachments": {},
+            "cell_type": "markdown",
+            "metadata": {
+                "id": "XNI6mCy0SPc6"
+            },
+            "source": [
+                "### Prepocess the raw dataset"
+            ]
+        },
+        {
+            "attachments": {},
+            "cell_type": "markdown",
+            "metadata": {
+                "id": "9BI_kSacSPc6"
+            },
+            "source": [
+                "For demonstration purposes, we simplified the preprocessing using demo_dataset.preprocess which executes the following operations: "
+            ]
+        },
+        {
+            "cell_type": "code",
+            "execution_count": 7,
+            "metadata": {
+                "id": "PMeDVcpsSPc7"
+            },
+            "outputs": [
+                {
+                    "data": {
+                        "text/html": [
+                            "<style>#sk-container-id-1 {color: black;}#sk-container-id-1 pre{padding: 0;}#sk-container-id-1 div.sk-toggleable {background-color: white;}#sk-container-id-1 label.sk-toggleable__label {cursor: pointer;display: block;width: 100%;margin-bottom: 0;padding: 0.3em;box-sizing: border-box;text-align: center;}#sk-container-id-1 label.sk-toggleable__label-arrow:before {content: \"▸\";float: left;margin-right: 0.25em;color: #696969;}#sk-container-id-1 label.sk-toggleable__label-arrow:hover:before {color: black;}#sk-container-id-1 div.sk-estimator:hover label.sk-toggleable__label-arrow:before {color: black;}#sk-container-id-1 div.sk-toggleable__content {max-height: 0;max-width: 0;overflow: hidden;text-align: left;background-color: #f0f8ff;}#sk-container-id-1 div.sk-toggleable__content pre {margin: 0.2em;color: black;border-radius: 0.25em;background-color: #f0f8ff;}#sk-container-id-1 input.sk-toggleable__control:checked~div.sk-toggleable__content {max-height: 200px;max-width: 100%;overflow: auto;}#sk-container-id-1 input.sk-toggleable__control:checked~label.sk-toggleable__label-arrow:before {content: \"▾\";}#sk-container-id-1 div.sk-estimator input.sk-toggleable__control:checked~label.sk-toggleable__label {background-color: #d4ebff;}#sk-container-id-1 div.sk-label input.sk-toggleable__control:checked~label.sk-toggleable__label {background-color: #d4ebff;}#sk-container-id-1 input.sk-hidden--visually {border: 0;clip: rect(1px 1px 1px 1px);clip: rect(1px, 1px, 1px, 1px);height: 1px;margin: -1px;overflow: hidden;padding: 0;position: absolute;width: 1px;}#sk-container-id-1 div.sk-estimator {font-family: monospace;background-color: #f0f8ff;border: 1px dotted black;border-radius: 0.25em;box-sizing: border-box;margin-bottom: 0.5em;}#sk-container-id-1 div.sk-estimator:hover {background-color: #d4ebff;}#sk-container-id-1 div.sk-parallel-item::after {content: \"\";width: 100%;border-bottom: 1px solid gray;flex-grow: 1;}#sk-container-id-1 div.sk-label:hover label.sk-toggleable__label {background-color: #d4ebff;}#sk-container-id-1 div.sk-serial::before {content: \"\";position: absolute;border-left: 1px solid gray;box-sizing: border-box;top: 0;bottom: 0;left: 50%;z-index: 0;}#sk-container-id-1 div.sk-serial {display: flex;flex-direction: column;align-items: center;background-color: white;padding-right: 0.2em;padding-left: 0.2em;position: relative;}#sk-container-id-1 div.sk-item {position: relative;z-index: 1;}#sk-container-id-1 div.sk-parallel {display: flex;align-items: stretch;justify-content: center;background-color: white;position: relative;}#sk-container-id-1 div.sk-item::before, #sk-container-id-1 div.sk-parallel-item::before {content: \"\";position: absolute;border-left: 1px solid gray;box-sizing: border-box;top: 0;bottom: 0;left: 50%;z-index: -1;}#sk-container-id-1 div.sk-parallel-item {display: flex;flex-direction: column;z-index: 1;position: relative;background-color: white;}#sk-container-id-1 div.sk-parallel-item:first-child::after {align-self: flex-end;width: 50%;}#sk-container-id-1 div.sk-parallel-item:last-child::after {align-self: flex-start;width: 50%;}#sk-container-id-1 div.sk-parallel-item:only-child::after {width: 0;}#sk-container-id-1 div.sk-dashed-wrapped {border: 1px dashed gray;margin: 0 0.4em 0.5em 0.4em;box-sizing: border-box;padding-bottom: 0.4em;background-color: white;}#sk-container-id-1 div.sk-label label {font-family: monospace;font-weight: bold;display: inline-block;line-height: 1.2em;}#sk-container-id-1 div.sk-label-container {text-align: center;}#sk-container-id-1 div.sk-container {/* jupyter's `normalize.less` sets `[hidden] { display: none; }` but bootstrap.min.css set `[hidden] { display: none !important; }` so we also need the `!important` here to be able to override the default hidden behavior on the sphinx rendered scikit-learn.org. See: https://github.com/scikit-learn/scikit-learn/issues/21755 */display: inline-block !important;position: relative;}#sk-container-id-1 div.sk-text-repr-fallback {display: none;}</style><div id=\"sk-container-id-1\" class=\"sk-top-container\"><div class=\"sk-text-repr-fallback\"><pre>XGBClassifier(base_score=None, booster=None, callbacks=None,\n",
+                            "              colsample_bylevel=None, colsample_bynode=None,\n",
+                            "              colsample_bytree=None, early_stopping_rounds=10,\n",
+                            "              enable_categorical=False, eval_metric=[&#x27;error&#x27;, &#x27;logloss&#x27;, &#x27;auc&#x27;],\n",
+                            "              feature_types=None, gamma=None, gpu_id=None, grow_policy=None,\n",
+                            "              importance_type=None, interaction_constraints=None,\n",
+                            "              learning_rate=None, max_bin=None, max_cat_threshold=None,\n",
+                            "              max_cat_to_onehot=None, max_delta_step=None, max_depth=None,\n",
+                            "              max_leaves=None, min_child_weight=None, missing=nan,\n",
+                            "              monotone_constraints=None, n_estimators=100, n_jobs=None,\n",
+                            "              num_parallel_tree=None, predictor=None, random_state=None, ...)</pre><b>In a Jupyter environment, please rerun this cell to show the HTML representation or trust the notebook. <br />On GitHub, the HTML representation is unable to render, please try loading this page with nbviewer.org.</b></div><div class=\"sk-container\" hidden><div class=\"sk-item\"><div class=\"sk-estimator sk-toggleable\"><input class=\"sk-toggleable__control sk-hidden--visually\" id=\"sk-estimator-id-1\" type=\"checkbox\" checked><label for=\"sk-estimator-id-1\" class=\"sk-toggleable__label sk-toggleable__label-arrow\">XGBClassifier</label><div class=\"sk-toggleable__content\"><pre>XGBClassifier(base_score=None, booster=None, callbacks=None,\n",
+                            "              colsample_bylevel=None, colsample_bynode=None,\n",
+                            "              colsample_bytree=None, early_stopping_rounds=10,\n",
+                            "              enable_categorical=False, eval_metric=[&#x27;error&#x27;, &#x27;logloss&#x27;, &#x27;auc&#x27;],\n",
+                            "              feature_types=None, gamma=None, gpu_id=None, grow_policy=None,\n",
+                            "              importance_type=None, interaction_constraints=None,\n",
+                            "              learning_rate=None, max_bin=None, max_cat_threshold=None,\n",
+                            "              max_cat_to_onehot=None, max_delta_step=None, max_depth=None,\n",
+                            "              max_leaves=None, min_child_weight=None, missing=nan,\n",
+                            "              monotone_constraints=None, n_estimators=100, n_jobs=None,\n",
+                            "              num_parallel_tree=None, predictor=None, random_state=None, ...)</pre></div></div></div></div></div>"
+                        ],
+                        "text/plain": [
+                            "XGBClassifier(base_score=None, booster=None, callbacks=None,\n",
+                            "              colsample_bylevel=None, colsample_bynode=None,\n",
+                            "              colsample_bytree=None, early_stopping_rounds=10,\n",
+                            "              enable_categorical=False, eval_metric=['error', 'logloss', 'auc'],\n",
+                            "              feature_types=None, gamma=None, gpu_id=None, grow_policy=None,\n",
+                            "              importance_type=None, interaction_constraints=None,\n",
+                            "              learning_rate=None, max_bin=None, max_cat_threshold=None,\n",
+                            "              max_cat_to_onehot=None, max_delta_step=None, max_depth=None,\n",
+                            "              max_leaves=None, min_child_weight=None, missing=nan,\n",
+                            "              monotone_constraints=None, n_estimators=100, n_jobs=None,\n",
+                            "              num_parallel_tree=None, predictor=None, random_state=None, ...)"
+                        ]
+                    },
+                    "execution_count": 7,
+                    "metadata": {},
+                    "output_type": "execute_result"
+                }
+            ],
+            "source": [
+                "train_df, validation_df, test_df = demo_dataset.preprocess(df)\n",
+                "\n",
+                "x_train = train_df.drop(demo_dataset.target_column, axis=1)\n",
+                "y_train = train_df[demo_dataset.target_column]\n",
+                "x_val = validation_df.drop(demo_dataset.target_column, axis=1)\n",
+                "y_val = validation_df[demo_dataset.target_column]\n",
+                "\n",
+                "model = xgb.XGBClassifier(early_stopping_rounds=10)\n",
+                "model.set_params(\n",
+                "    eval_metric=[\"error\", \"logloss\", \"auc\"],\n",
+                ")\n",
+                "model.fit(\n",
+                "    x_train,\n",
+                "    y_train,\n",
+                "    eval_set=[(x_val, y_val)],\n",
+                "    verbose=False,\n",
+                ")"
+            ]
+        },
+        {
+            "attachments": {},
+            "cell_type": "markdown",
+            "metadata": {
+                "id": "DTO0bN4qSPc7"
+            },
+            "source": [
+                "We can now initialize the training and test datasets into dataset objects using vm.init_dataset():"
+            ]
+        },
+        {
+            "cell_type": "code",
+            "execution_count": 8,
+            "metadata": {
+                "id": "ShiOFS7bSPc7"
+            },
+            "outputs": [
+                {
+                    "name": "stderr",
+                    "output_type": "stream",
+                    "text": [
+                        "2023-09-26 22:07:18,121 - INFO(validmind.client): The 'type' argument to init_dataset() argument is deprecated and no longer required.\n",
+                        "2023-09-26 22:07:18,122 - INFO(validmind.client): Pandas dataset detected. Initializing VM Dataset instance...\n",
+                        "2023-09-26 22:07:18,137 - INFO(validmind.client): The 'type' argument to init_dataset() argument is deprecated and no longer required.\n",
+                        "2023-09-26 22:07:18,137 - INFO(validmind.client): Pandas dataset detected. Initializing VM Dataset instance...\n"
+                    ]
+                }
+            ],
+            "source": [
+                "vm_train_ds = vm.init_dataset(\n",
+                "    dataset=train_df,\n",
+                "    type=\"generic\",\n",
+                "    target_column=demo_dataset.target_column\n",
+                ")\n",
+                "\n",
+                "vm_test_ds = vm.init_dataset(\n",
+                "    dataset=test_df,\n",
+                "    type=\"generic\",\n",
+                "    target_column=demo_dataset.target_column\n",
+                ")"
+            ]
+        },
+        {
+            "attachments": {},
+            "cell_type": "markdown",
+            "metadata": {
+                "id": "l6dpArGCSPc7"
+            },
+            "source": [
+                "We also initialize a model object using vm.init_model():"
+            ]
+        },
+        {
+            "cell_type": "code",
+            "execution_count": 9,
+            "metadata": {
+                "id": "wE0OckXjSPc7"
+            },
+            "outputs": [],
+            "source": [
+                "vm_model = vm.init_model(\n",
+                "    model,\n",
+                "    train_ds=vm_train_ds,\n",
+                "    test_ds=vm_test_ds,\n",
+                ")"
+            ]
+        },
+        {
+            "attachments": {},
+            "cell_type": "markdown",
+            "metadata": {
+                "id": "8xaBL0_3SPc7"
+            },
+            "source": [
+                "### Run the template documentation suite"
+            ]
+        },
+        {
+            "attachments": {},
+            "cell_type": "markdown",
+            "metadata": {
+                "id": "XtVcr5ZvSPc8"
+            },
+            "source": [
+                "We are now ready to run the model's documentation tests as defined in its template. The following function runs every test in the template and sends all documentation artifacts to the ValidMind platform."
+            ]
+        },
+        {
+            "cell_type": "code",
+            "execution_count": 10,
+            "metadata": {
+                "id": "NgzKVN_gSPc8"
+            },
+            "outputs": [
+                {
+                    "data": {
+                        "application/vnd.jupyter.widget-view+json": {
+                            "model_id": "0ea67d36760b4c51a8cacfe814c79a45",
+                            "version_major": 2,
+                            "version_minor": 0
+                        },
+                        "text/plain": [
+                            "HBox(children=(Label(value='Running test suite...'), IntProgress(value=0, max=54)))"
+                        ]
+                    },
+                    "metadata": {},
+                    "output_type": "display_data"
+                },
+                {
+                    "data": {
+                        "application/vnd.jupyter.widget-view+json": {
+                            "model_id": "398b05eb322749f28d247cbfdae4032d",
+                            "version_major": 2,
+                            "version_minor": 0
+                        },
+                        "text/plain": [
+                            "VBox(children=(HTML(value='<h2>Test Suite Results: <i style=\"color: #DE257E\">Binary Classification V2</i></h2>…"
+                        ]
+                    },
+                    "metadata": {},
+                    "output_type": "display_data"
+                }
+            ],
+            "source": [
+                "full_suite = vm.run_documentation_tests(\n",
+                "    dataset=vm_dataset,\n",
+                "    model=vm_model\n",
+                ")"
+            ]
+        },
+        {
+            "attachments": {},
+            "cell_type": "markdown",
+            "metadata": {
+                "id": "wRAwBDWXSPc8"
+            },
+            "source": [
+                "You can access and review the resulting documentation in the ValidMind UI, in the \"Model Development\" section of the model documentation. "
+            ]
+        }
+    ],
+    "metadata": {
+        "colab": {
+            "provenance": []
+        },
+        "gpuClass": "standard",
+        "kernelspec": {
+            "display_name": "Dev Framework 3.9.16",
+            "language": "python",
+            "name": "dev-framework-3.9"
+        },
+        "language_info": {
+            "codemirror_mode": {
+                "name": "ipython",
+                "version": 3
+            },
+            "file_extension": ".py",
+            "mimetype": "text/x-python",
+            "name": "python",
+            "nbconvert_exporter": "python",
+            "pygments_lexer": "ipython3",
+            "version": "3.9.16"
+        }
+    },
+    "nbformat": 4,
+    "nbformat_minor": 0
+}