--- conflicted
+++ resolved
@@ -1,521 +1,4 @@
 {
-<<<<<<< HEAD
-  "cells": [
-    {
-      "cell_type": "markdown",
-      "metadata": {},
-      "source": [
-        "# Quickstart for model documentation\n",
-        "\n",
-        "Welcome! Let's get you started with the basic process of documenting models with ValidMind.\n",
-        "\n",
-        "You will learn how to initialize the ValidMind Developer Framework, load a sample dataset to train a simple classification model, and then run a ValidMind test suite to quickly generate documentation about the data and model.\n",
-        "\n",
-        "This notebook uses the [Bank Customer Churn Prediction](https://www.kaggle.com/code/kmalit/bank-customer-churn-prediction/data) sample dataset from Kaggle to train the classification model."
-      ]
-    },
-    {
-      "cell_type": "markdown",
-      "metadata": {},
-      "source": [
-        "<a id='toc0_'></a>\n",
-        "\n",
-        "## Contents<a id='toc0_'></a>    \n",
-        "- [About ValidMind](#toc1_)    \n",
-        "  - [Before you begin](#toc1_1_)    \n",
-        "  - [New to ValidMind?](#toc1_2_)    \n",
-        "  - [Key concepts](#toc1_3_)    \n",
-        "- [Install the client library](#toc2_)    \n",
-        "- [Initialize the client library](#toc3_)    \n",
-        "- [Initialize the Python environment](#toc4_)    \n",
-        "  - [Preview the documentation template](#toc4_1_)    \n",
-        "- [Load the sample dataset](#toc5_)    \n",
-        "- [Document the model](#toc6_)    \n",
-        "  - [Prepocess the raw dataset](#toc6_1_)    \n",
-        "  - [Initialize the ValidMind datasets](#toc6_2_)    \n",
-        "  - [Initialize a model object](#toc6_3_)    \n",
-        "  - [Assign predictions to the datasets](#toc6_4_)    \n",
-        "  - [Run the full suite of tests](#toc6_5_)    \n",
-        "- [Next steps](#toc7_)    \n",
-        "  - [Work with your model documentation](#toc7_1_)    \n",
-        "  - [Discover more learning resources](#toc7_2_)    \n",
-        "\n",
-        "<!-- vscode-jupyter-toc-config\n",
-        "\tnumbering=false\n",
-        "\tanchor=true\n",
-        "\tflat=false\n",
-        "\tminLevel=2\n",
-        "\tmaxLevel=4\n",
-        "\t/vscode-jupyter-toc-config -->\n",
-        "<!-- THIS CELL WILL BE REPLACED ON TOC UPDATE. DO NOT WRITE YOUR TEXT IN THIS CELL -->"
-      ]
-    },
-    {
-      "cell_type": "markdown",
-      "metadata": {},
-      "source": [
-        "<a id='toc1_'></a>\n",
-        "\n",
-        "## <a id='toc1_'></a>About ValidMind [](#toc0_)\n",
-        "\n",
-        "ValidMind is a platform for managing model risk, including risk associated with AI and statistical models.\n",
-        "\n",
-        "You use the ValidMind Developer Framework to automate documentation and validation tests, and then use the ValidMind AI Risk Platform UI to collaborate on model documentation. Together, these products simplify model risk management, facilitate compliance with regulations and institutional standards, and enhance collaboration between yourself and model validators.\n",
-        "\n",
-        "<a id='toc1_1_'></a>\n",
-        "\n",
-        "### <a id='toc1_1_'></a>Before you begin [](#toc0_)\n",
-        "\n",
-        "This notebook assumes you have basic familiarity with Python, including an understanding of how functions work. If you are new to Python, you can still run the notebook but we recommend further familiarizing yourself with the language. \n",
-        "\n",
-        "If you encounter errors due to missing modules in your Python environment, install the modules with `pip install`, and then re-run the notebook. For more help, refer to [Installing Python Modules](https://docs.python.org/3/installing/index.html).\n",
-        "\n",
-        "<a id='toc1_2_'></a>\n",
-        "\n",
-        "### <a id='toc1_2_'></a>New to ValidMind? [](#toc0_)\n",
-        "\n",
-        "If you haven't already seen our [Get started with the ValidMind Developer Framework](https://docs.validmind.ai/guide/get-started-developer-framework.html), we recommend you explore the available resources for developers at some point. There, you can learn more about documenting models, find code samples, or read our developer reference.\n",
-        "\n",
-        "<div class=\"alert alert-block alert-info\" style=\"background-color: #f7e4ee; color: #222425; border: 1px solid #222425;\">For access to all features available in this notebook, create a free ValidMind account.\n",
-        "\n",
-        "Signing up is FREE — <a href=\"https://app.prod.validmind.ai\"><b>Sign up now</b></a></div>\n",
-        "\n",
-        "<a id='toc1_3_'></a>\n",
-        "\n",
-        "### <a id='toc1_3_'></a>Key concepts [](#toc0_)\n",
-        "\n",
-        "**Model documentation**: A structured and detailed record pertaining to a model, encompassing key components such as its underlying assumptions, methodologies, data sources, inputs, performance metrics, evaluations, limitations, and intended uses. It serves to ensure transparency, adherence to regulatory requirements, and a clear understanding of potential risks associated with the model’s application.\n",
-        "\n",
-        "**Documentation template**: Functions as a test suite and lays out the structure of model documentation, segmented into various sections and sub-sections. Documentation templates define the structure of your model documentation, specifying the tests that should be run, and how the results should be displayed.\n",
-        "\n",
-        "**Tests**: A function contained in the ValidMind Developer Framework, designed to run a specific quantitative test on the dataset or model. Tests are the building blocks of ValidMind, used to evaluate and document models and datasets, and can be run individually or as part of a suite defined by your model documentation template.\n",
-        "\n",
-        "**Metrics**: A subset of tests that do not have thresholds. In the context of this notebook, metrics and tests can be thought of as interchangeable concepts.\n",
-        "\n",
-        "**Custom metrics**: Custom metrics are functions that you define to evaluate your model or dataset. These functions can be registered with ValidMind to be used in the platform.\n",
-        "\n",
-        "**Inputs**: Objects to be evaluated and documented in the ValidMind framework. They can be any of the following:\n",
-        "\n",
-        "  - **model**: A single model that has been initialized in ValidMind with [`vm.init_model()`](https://docs.validmind.ai/validmind/validmind.html#init_model).\n",
-        "  - **dataset**: Single dataset that has been initialized in ValidMind with [`vm.init_dataset()`](https://docs.validmind.ai/validmind/validmind.html#init_dataset).\n",
-        "  - **models**: A list of ValidMind models - usually this is used when you want to compare multiple models in your custom metric.\n",
-        "  - **datasets**: A list of ValidMind datasets - usually this is used when you want to compare multiple datasets in your custom metric. See this [example](https://docs.validmind.ai/notebooks/how_to/run_tests_that_require_multiple_datasets.html) for more information.\n",
-        "\n",
-        "**Parameters**: Additional arguments that can be passed when running a ValidMind test, used to pass additional information to a metric, customize its behavior, or provide additional context.\n",
-        "\n",
-        "**Outputs**: Custom metrics can return elements like tables or plots. Tables may be a list of dictionaries (each representing a row) or a pandas DataFrame. Plots may be matplotlib or plotly figures.\n",
-        "\n",
-        "**Test suites**: Collections of tests designed to run together to automate and generate model documentation end-to-end for specific use-cases.\n",
-        "\n",
-        "Example: the [`classifier_full_suite`](https://docs.validmind.ai/validmind/validmind/test_suites/classifier.html#ClassifierFullSuite) test suite runs tests from the [`tabular_dataset`](https://docs.validmind.ai/validmind/validmind/test_suites/tabular_datasets.html) and [`classifier`](https://docs.validmind.ai/validmind/validmind/test_suites/classifier.html) test suites to fully document the data and model sections for binary classification model use-cases.\n"
-      ]
-    },
-    {
-      "cell_type": "markdown",
-      "metadata": {},
-      "source": [
-        "<a id='toc2_'></a>\n",
-        "\n",
-        "## <a id='toc2_'></a>Install the client library [](#toc0_)\n",
-        "\n",
-        "The client library provides Python support for the ValidMind Developer Framework. To install it:\n"
-      ]
-    },
-    {
-      "cell_type": "code",
-      "execution_count": null,
-      "metadata": {},
-      "outputs": [],
-      "source": [
-        "%pip install -q validmind"
-      ]
-    },
-    {
-      "cell_type": "markdown",
-      "metadata": {},
-      "source": [
-        "<a id='toc3_'></a>\n",
-        "\n",
-        "## <a id='toc3_'></a>Initialize the client library [](#toc0_)\n",
-        "\n",
-        "ValidMind generates a unique _code snippet_ for each registered model to connect with your developer environment. You initialize the client library with this code snippet, which ensures that your documentation and tests are uploaded to the correct model when you run the notebook.\n",
-        "\n",
-        "Get your code snippet:\n",
-        "\n",
-        "1. In a browser, log into the [Platform UI](https://app.prod.validmind.ai).\n",
-        "\n",
-        "2. In the left sidebar, navigate to **Model Inventory** and click **+ Register new model**.\n",
-        "\n",
-        "3. Enter the model details and click **Continue**. ([Need more help?](https://docs.validmind.ai/guide/register-models-in-model-inventory.html))\n",
-        "\n",
-        "   For example, to register a model for use with this notebook, select:\n",
-        "\n",
-        "   - Documentation template: `Binary classification`\n",
-        "   - Use case: `Marketing/Sales - Attrition/Churn Management`\n",
-        "\n",
-        "   You can fill in other options according to your preference.\n",
-        "\n",
-        "4. Go to **Getting Started** and click **Copy snippet to clipboard**.\n",
-        "\n",
-        "Next, replace this placeholder with your own code snippet:\n"
-      ]
-    },
-    {
-      "cell_type": "code",
-      "execution_count": null,
-      "metadata": {},
-      "outputs": [],
-      "source": [
-        "# Replace with your code snippet\n",
-        "\n",
-        "import validmind as vm\n",
-        "\n",
-        "vm.init(\n",
-        "    api_host=\"https://api.prod.validmind.ai/api/v1/tracking\",\n",
-        "    api_key=\"...\",\n",
-        "    api_secret=\"...\",\n",
-        "    project=\"...\",\n",
-        ")"
-      ]
-    },
-    {
-      "cell_type": "markdown",
-      "metadata": {},
-      "source": [
-        "<a id='toc4_'></a>\n",
-        "\n",
-        "## <a id='toc4_'></a>Initialize the Python environment [](#toc0_)\n",
-        "\n",
-        "Next, let's import the necessary libraries and set up your Python environment for data analysis:\n"
-      ]
-    },
-    {
-      "cell_type": "code",
-      "execution_count": null,
-      "metadata": {},
-      "outputs": [],
-      "source": [
-        "import xgboost as xgb\n",
-        "\n",
-        "%matplotlib inline"
-      ]
-    },
-    {
-      "cell_type": "markdown",
-      "metadata": {},
-      "source": [
-        "<a id='toc4_1_'></a>\n",
-        "\n",
-        "### <a id='toc4_1_'></a>Preview the documentation template [](#toc0_)\n",
-        "\n",
-        "A template predefines sections for your model documentation and provides a general outline to follow, making the documentation process much easier.\n",
-        "\n",
-        "You will upload documentation and test results into this template later on. For now, take a look at the structure that the template provides with the `vm.preview_template()` function from the ValidMind library and note the empty sections:\n"
-      ]
-    },
-    {
-      "cell_type": "code",
-      "execution_count": null,
-      "metadata": {},
-      "outputs": [],
-      "source": [
-        "vm.preview_template()"
-      ]
-    },
-    {
-      "cell_type": "markdown",
-      "metadata": {},
-      "source": [
-        "<a id='toc5_'></a>\n",
-        "\n",
-        "## <a id='toc5_'></a>Load the sample dataset [](#toc0_)\n",
-        "\n",
-        "The sample dataset used here is provided by the ValidMind library. To be able to use it, you need to import the dataset and load it into a pandas [DataFrame](https://pandas.pydata.org/docs/reference/api/pandas.DataFrame.html), a two-dimensional tabular data structure that makes use of rows and columns:\n"
-      ]
-    },
-    {
-      "cell_type": "code",
-      "execution_count": null,
-      "metadata": {},
-      "outputs": [],
-      "source": [
-        "# Import the sample dataset from the library\n",
-        "\n",
-        "from validmind.datasets.classification import customer_churn\n",
-        "\n",
-        "print(\n",
-        "    f\"Loaded demo dataset with: \\n\\n\\t• Target column: '{customer_churn.target_column}' \\n\\t• Class labels: {customer_churn.class_labels}\"\n",
-        ")\n",
-        "\n",
-        "raw_df = customer_churn.load_data()\n",
-        "raw_df.head()"
-      ]
-    },
-    {
-      "cell_type": "markdown",
-      "metadata": {},
-      "source": [
-        "<a id='toc6_'></a>\n",
-        "\n",
-        "## <a id='toc6_'></a>Document the model [](#toc0_)\n",
-        "\n",
-        "As part of documenting the model with the ValidMind Developer Framework, you need to preprocess the raw dataset, initialize some training and test datasets, initialize a model object you can use for testing, and then run the full suite of tests.\n"
-      ]
-    },
-    {
-      "cell_type": "markdown",
-      "metadata": {},
-      "source": [
-        "<a id='toc6_1_'></a>\n",
-        "\n",
-        "### <a id='toc6_1_'></a>Prepocess the raw dataset [](#toc0_)\n",
-        "\n",
-        "Preprocessing performs a number of operations to get ready for the subsequent steps:\n",
-        "\n",
-        "- Preprocess the data: Splits the DataFrame (`df`) into multiple datasets (`train_df`, `validation_df`, and `test_df`) using `demo_dataset.preprocess` to simplify preprocessing.\n",
-        "- Separate features and targets: Drops the target column to create feature sets (`x_train`, `x_val`) and target sets (`y_train`, `y_val`).\n",
-        "- Initialize XGBoost classifier: Creates an `XGBClassifier` object with early stopping rounds set to 10.\n",
-        "- Set evaluation metrics: Specifies metrics for model evaluation as \"error,\" \"logloss,\" and \"auc.\"\n",
-        "- Fit the model: Trains the model on `x_train` and `y_train` using the validation set `(x_val, y_val)`. Verbose output is disabled.\n"
-      ]
-    },
-    {
-      "cell_type": "code",
-      "execution_count": null,
-      "metadata": {},
-      "outputs": [],
-      "source": [
-        "train_df, validation_df, test_df = customer_churn.preprocess(raw_df)\n",
-        "\n",
-        "x_train = train_df.drop(customer_churn.target_column, axis=1)\n",
-        "y_train = train_df[customer_churn.target_column]\n",
-        "x_val = validation_df.drop(customer_churn.target_column, axis=1)\n",
-        "y_val = validation_df[customer_churn.target_column]\n",
-        "\n",
-        "model = xgb.XGBClassifier(early_stopping_rounds=10)\n",
-        "model.set_params(\n",
-        "    eval_metric=[\"error\", \"logloss\", \"auc\"],\n",
-        ")\n",
-        "model.fit(\n",
-        "    x_train,\n",
-        "    y_train,\n",
-        "    eval_set=[(x_val, y_val)],\n",
-        "    verbose=False,\n",
-        ")"
-      ]
-    },
-    {
-      "cell_type": "markdown",
-      "metadata": {},
-      "source": [
-        "<a id='toc6_2_'></a>\n",
-        "\n",
-        "### <a id='toc6_2_'></a>Initialize the ValidMind datasets [](#toc0_)\n",
-        "\n",
-        "Before you can run tests, you must first initialize a ValidMind dataset object using the [`init_dataset`](https://docs.validmind.ai/validmind/validmind.html#init_dataset) function from the ValidMind (`vm`) module.\n",
-        "\n",
-        "This function takes a number of arguments:\n",
-        "\n",
-        "- `dataset` — the raw dataset that you want to provide as input to tests\n",
-        "- `input_id` - a unique identifier that allows tracking what inputs are used when running each individual test\n",
-        "- `target_column` — a required argument if tests require access to true values. This is the name of the target column in the dataset\n",
-        "- `class_labels` — an optional value to map predicted classes to class labels\n",
-        "\n",
-        "With all datasets ready, you can now initialize the raw, training and test datasets (`raw_df`, `train_df` and `test_df`) created earlier into their own dataset objects using [`vm.init_dataset()`](https://docs.validmind.ai/validmind/validmind.html#init_dataset):\n"
-      ]
-    },
-    {
-      "cell_type": "code",
-      "execution_count": null,
-      "metadata": {},
-      "outputs": [],
-      "source": [
-        "vm_raw_dataset = vm.init_dataset(\n",
-        "    dataset=raw_df,\n",
-        "    input_id=\"raw_dataset\",\n",
-        "    target_column=customer_churn.target_column,\n",
-        "    class_labels=customer_churn.class_labels,\n",
-        ")\n",
-        "\n",
-        "vm_train_ds = vm.init_dataset(\n",
-        "    dataset=train_df,\n",
-        "    input_id=\"train_dataset\",\n",
-        "    target_column=customer_churn.target_column,\n",
-        ")\n",
-        "\n",
-        "vm_test_ds = vm.init_dataset(\n",
-        "    dataset=test_df, input_id=\"test_dataset\", target_column=customer_churn.target_column\n",
-        ")"
-      ]
-    },
-    {
-      "cell_type": "markdown",
-      "metadata": {},
-      "source": [
-        "<a id='toc6_3_'></a>\n",
-        "\n",
-        "### <a id='toc6_3_'></a>Initialize a model object [](#toc0_)\n",
-        "\n",
-        "Additionally, you need to initialize a ValidMind model object (`vm_model`) that can be passed to other functions for analysis and tests on the data. You simply intialize this model object with [`vm.init_model()`](https://docs.validmind.ai/validmind/validmind.html#init_model):\n"
-      ]
-    },
-    {
-      "cell_type": "code",
-      "execution_count": null,
-      "metadata": {},
-      "outputs": [],
-      "source": [
-        "vm_model = vm.init_model(\n",
-        "    model,\n",
-        "    input_id=\"model\",\n",
-        ")"
-      ]
-    },
-    {
-      "cell_type": "markdown",
-      "metadata": {},
-      "source": [
-        "<a id='toc6_4_'></a>\n",
-        "\n",
-        "### <a id='toc6_4_'></a>Assign predictions to the datasets [](#toc0_)\n",
-        "\n",
-        "We can now use the assign_predictions() method from the Dataset object to link existing predictions to any model. If no prediction values are passed, the method will compute predictions automatically:\n"
-      ]
-    },
-    {
-      "cell_type": "code",
-      "execution_count": null,
-      "metadata": {},
-      "outputs": [],
-      "source": [
-        "vm_train_ds.assign_predictions(\n",
-        "    model=vm_model,\n",
-        ")\n",
-        "\n",
-        "vm_test_ds.assign_predictions(\n",
-        "    model=vm_model,\n",
-        ")"
-      ]
-    },
-    {
-      "cell_type": "markdown",
-      "metadata": {},
-      "source": [
-        "<a id='toc6_5_'></a>\n",
-        "\n",
-        "### <a id='toc6_5_'></a>Run the full suite of tests [](#toc0_)\n",
-        "\n",
-        "This is where it all comes together: you are now ready to run the documentation tests for the model as defined by the documentation template you looked at earlier.\n",
-        "\n",
-        "The [`vm.run_documentation_tests`](https://docs.validmind.ai/validmind/validmind.html#run_documentation_tests) function finds and runs every test specified in the template and then uploads all the documentation and test artifacts that get generated to the ValidMind AI Risk Platform.\n",
-        "\n",
-        "The function requires information about the inputs to use on every test. These inputs can be passed as an `inputs` argument if we want to use the same inputs for all tests. It's also possible to pass a `config` argument that has information about the `params` and `inputs` that each test requires. The `config` parameter is a dictionary with the following structure:\n",
-        "\n",
-        "```python\n",
-        "config = {\n",
-        "    \"<test-id>\": {\n",
-        "        \"params\": {\n",
-        "            \"param1\": \"value1\",\n",
-        "            \"param2\": \"value2\",\n",
-        "            ...\n",
-        "        },\n",
-        "        \"inputs\": {\n",
-        "            \"input1\": \"value1\",\n",
-        "            \"input2\": \"value2\",\n",
-        "            ...\n",
-        "        }\n",
-        "    },\n",
-        "    ...\n",
-        "}\n",
-        "```\n",
-        "\n",
-        "Each `<test-id>` above corresponds to the test driven block identifiers shown by `vm.preview_template()`. For this model, we will use the default parameters for all tests, but we'll need to specify the input configuration for each one. The method `get_demo_test_config()` below constructs the default input configuration for our demo.\n"
-      ]
-    },
-    {
-      "cell_type": "code",
-      "execution_count": null,
-      "metadata": {},
-      "outputs": [],
-      "source": [
-        "from validmind.utils import preview_test_config\n",
-        "\n",
-        "test_config = customer_churn.get_demo_test_config()\n",
-        "preview_test_config(test_config)"
-      ]
-    },
-    {
-      "cell_type": "markdown",
-      "metadata": {},
-      "source": [
-        "Now we can pass the input configuration to `vm.run_documentation_tests()` and run the full suite of tests. The variable `full_suite` then holds the result of these tests.\n"
-      ]
-    },
-    {
-      "cell_type": "code",
-      "execution_count": null,
-      "metadata": {},
-      "outputs": [],
-      "source": [
-        "full_suite = vm.run_documentation_tests(config=test_config)"
-      ]
-    },
-    {
-      "cell_type": "markdown",
-      "metadata": {},
-      "source": [
-        "<a id='toc7_'></a>\n",
-        "\n",
-        "## <a id='toc7_'></a>Next steps [](#toc0_)\n",
-        "\n",
-        "You can look at the results of this test suite right in the notebook where you ran the code, as you would expect. But there is a better way — use the ValidMind platform to work with your model documentation.\n",
-        "\n",
-        "<a id='toc7_1_'></a>\n",
-        "\n",
-        "### <a id='toc7_1_'></a>Work with your model documentation [](#toc0_)\n",
-        "\n",
-        "1. From the [**Model Inventory**](https://app.prod.validmind.ai/model-inventory) in the ValidMind Platform UI, go to the model you registered earlier.\n",
-        "\n",
-        "2. Click and expand the **Model Development** section.\n",
-        "\n",
-        "What you see is the full draft of your model documentation in a more easily consumable version. From here, you can make qualitative edits to model documentation, view guidelines, collaborate with validators, and submit your model documentation for approval when it's ready. [Learn more ...](https://docs.validmind.ai/guide/working-with-model-documentation.html)\n",
-        "\n",
-        "<a id='toc7_2_'></a>\n",
-        "\n",
-        "### <a id='toc7_2_'></a>Discover more learning resources [](#toc0_)\n",
-        "\n",
-        "We offer many interactive notebooks to help you document models:\n",
-        "\n",
-        "- [Run tests & test suites](https://docs.validmind.ai/guide/testing-overview.html)\n",
-        "- [Code samples](https://docs.validmind.ai/guide/samples-jupyter-notebooks.html)\n",
-        "\n",
-        "Or, visit our [documentation](https://docs.validmind.ai/) to learn more about ValidMind."
-      ]
-    }
-  ],
-  "metadata": {
-    "colab": {
-      "provenance": []
-    },
-    "gpuClass": "standard",
-    "kernelspec": {
-      "display_name": "local-venv",
-      "language": "python",
-      "name": "local-venv"
-    },
-    "language_info": {
-      "codemirror_mode": {
-        "name": "ipython",
-        "version": 3
-      },
-      "file_extension": ".py",
-      "mimetype": "text/x-python",
-      "name": "python",
-      "nbconvert_exporter": "python",
-      "pygments_lexer": "ipython3",
-      "version": "3.9.13"
-    }
-=======
  "cells": [
   {
    "cell_type": "markdown",
@@ -529,7 +12,6 @@
     "\n",
     "This notebook uses the [Bank Customer Churn Prediction](https://www.kaggle.com/code/kmalit/bank-customer-churn-prediction/data) sample dataset from Kaggle to train the classification model."
    ]
->>>>>>> 6f1a87cc
   },
   {
    "cell_type": "markdown",
