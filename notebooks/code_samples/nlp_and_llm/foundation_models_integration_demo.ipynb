--- conflicted
+++ resolved
@@ -1,554 +1,542 @@
 {
- "cells": [
-  {
-   "cell_type": "markdown",
-   "metadata": {},
-   "source": [
-    "# Sentiment Analysis of Financial Data Using a Large Language Model (LLM)\n",
-    "\n",
-    "This notebook guides model developers through the process of using a large language model (LLM) specialized in sentiment analysis for financial news. It shows you how to set up the ValidMind Developer Framework, initializes the client library, and uses a specific prompt template for analyzing the sentiment of sentences in a dataset. The notebook also includes example data to test the model's ability to correctly identify sentiment as positive, negative, or neutral."
-   ]
+  "cells": [
+    {
+      "cell_type": "markdown",
+      "metadata": {},
+      "source": [
+        "# Sentiment Analysis of Financial Data Using a Large Language Model (LLM)\n",
+        "\n",
+        "This notebook guides model developers through the process of using a large language model (LLM) specialized in sentiment analysis for financial news. It shows you how to set up the ValidMind Developer Framework, initializes the client library, and uses a specific prompt template for analyzing the sentiment of sentences in a dataset. The notebook also includes example data to test the model's ability to correctly identify sentiment as positive, negative, or neutral."
+      ]
+    },
+    {
+      "cell_type": "markdown",
+      "metadata": {},
+      "source": [
+        "## ValidMind at a glance\n",
+        "\n",
+        "ValidMind's platform enables organizations to identify, document, and manage model risks for all types of models, including AI/ML models, LLMs, and statistical models. As a model developer, you use the ValidMind Developer Framework to automate documentation and validation tests, and then use the ValidMind AI Risk Platform UI to collaborate on documentation projects. Together, these products simplify model risk management, facilitate compliance with regulations and institutional standards, and enhance collaboration between yourself and model validators.\n",
+        "\n",
+        "If this is your first time trying out ValidMind, we recommend going through the following resources first:\n",
+        "\n",
+        "- [Get started](https://docs.validmind.ai/guide/get-started.html) — The basics, including key concepts, and how our products work\n",
+        "- [Get started with the ValidMind Developer Framework](https://docs.validmind.ai/guide/get-started-developer-framework.html) —  The path for developers, more code samples, and our developer reference"
+      ]
+    },
+    {
+      "cell_type": "markdown",
+      "metadata": {},
+      "source": [
+        "## Before you begin\n",
+        "\n",
+        "::: {.callout-tip}\n",
+        "### New to ValidMind? \n",
+        "For access to all features available in this notebook, create a free ValidMind account. \n",
+        "\n",
+        "Signing up is FREE — [**Sign up now**](https://app.prod.validmind.ai)\n",
+        ":::\n",
+        "\n",
+        "This notebook requires an OpenAI API secret key to run. If you don't have one, visit [API keys](https://platform.openai.com/account/api-keys) on OpenAI's site to create a new key for yourself. Note that API usage charges may apply.\n",
+        "\n",
+        "If you encounter errors due to missing modules in your Python environment, install the modules with `pip install`, and then re-run the notebook. For more help, refer to [Installing Python Modules](https://docs.python.org/3/installing/index.html)."
+      ]
+    },
+    {
+      "cell_type": "markdown",
+      "metadata": {},
+      "source": [
+        "## Install the client library\n",
+        "\n",
+        "The client library provides Python support for the ValidMind Developer Framework. To install it:"
+      ]
+    },
+    {
+      "cell_type": "code",
+      "execution_count": 1,
+      "metadata": {},
+      "outputs": [
+        {
+          "name": "stdout",
+          "output_type": "stream",
+          "text": [
+            "\n",
+            "\u001b[1m[\u001b[0m\u001b[34;49mnotice\u001b[0m\u001b[1;39;49m]\u001b[0m\u001b[39;49m A new release of pip is available: \u001b[0m\u001b[31;49m23.2.1\u001b[0m\u001b[39;49m -> \u001b[0m\u001b[32;49m23.3.2\u001b[0m\n",
+            "\u001b[1m[\u001b[0m\u001b[34;49mnotice\u001b[0m\u001b[1;39;49m]\u001b[0m\u001b[39;49m To update, run: \u001b[0m\u001b[32;49mpip install --upgrade pip\u001b[0m\n",
+            "Note: you may need to restart the kernel to use updated packages.\n"
+          ]
+        }
+      ],
+      "source": [
+        "%pip install -q validmind"
+      ]
+    },
+    {
+      "cell_type": "markdown",
+      "metadata": {},
+      "source": [
+        "## Initialize the client library\n",
+        "\n",
+        "Every documentation project in the Platform UI comes with a _code snippet_ that lets the client library associate your documentation and tests with the right project on the Platform UI when you run this notebook.\n",
+        "\n",
+        "Get your code snippet by creating a documentation project:\n",
+        "\n",
+        "1. In a browser, log into the [Platform UI](https://app.prod.validmind.ai).\n",
+        "\n",
+        "2. Go to Go to **Documentation Projects** and click **Create new project**.\n",
+        "\n",
+        "3. Select **`[Demo] Foundation Model - Text Sentiment Analysis`** and **`Initial Validation`** for the model name and type, give the project a unique  name to make it yours, and then click **Create project**.\n",
+        "\n",
+        "4. Go to **Documentation Projects** > **YOUR_UNIQUE_PROJECT_NAME** > **Getting Started** and click **Copy snippet to clipboard**.\n",
+        "\n",
+        "Next, replace this placeholder with your own code snippet:"
+      ]
+    },
+    {
+      "cell_type": "code",
+      "execution_count": 2,
+      "metadata": {},
+      "outputs": [
+        {
+          "name": "stderr",
+          "output_type": "stream",
+          "text": [
+            "2024-01-19 12:35:20,802 - INFO(validmind.api_client): Connected to ValidMind. Project: [Demo] Foundation Model  - Text Sentiment Analysis - Initial Validation (clr4sqrcz004huqy6xu70f0zw)\n"
+          ]
+        }
+      ],
+      "source": [
+        "## Replace the code below with the code snippet from your project ##\n",
+        "\n",
+        "import validmind as vm\n",
+        "\n",
+        "vm.init(\n",
+        "  api_host = \"http://localhost:3000/api/v1/tracking\",\n",
+        "  api_key = \"...\",\n",
+        "  api_secret = \"...\",\n",
+        "  project = \"...\"\n",
+        ")\n",
+        "  "
+      ]
+    },
+    {
+      "cell_type": "markdown",
+      "metadata": {},
+      "source": [
+        "### Preview the documentation template\n",
+        "\n",
+        "A template predefines sections for your documentation project and provides a general outline to follow, making the documentation process much easier.\n",
+        "\n",
+        "You will upload documentation and test results into this template later on. For now, take a look at the structure that the template provides with the `vm.preview_template()` function from the ValidMind library and note the empty sections:"
+      ]
+    },
+    {
+      "cell_type": "code",
+      "execution_count": 3,
+      "metadata": {},
+      "outputs": [
+        {
+          "data": {
+            "application/vnd.jupyter.widget-view+json": {
+              "model_id": "6dc23da742f74929a70826a58f9b60f6",
+              "version_major": 2,
+              "version_minor": 0
+            },
+            "text/plain": [
+              "Accordion(children=(Accordion(children=(HTML(value='<p>Empty Section</p>'), Accordion(children=(HTML(value='<p…"
+            ]
+          },
+          "metadata": {},
+          "output_type": "display_data"
+        }
+      ],
+      "source": [
+        "vm.preview_template()"
+      ]
+    },
+    {
+      "cell_type": "markdown",
+      "metadata": {},
+      "source": [
+        "### Download the test dataset\n",
+        "\n",
+        "To perform the sentiment analysis for financial news, you need a sample dataset:  \n",
+        "\n",
+        "1. Download the sample dataset from https://www.kaggle.com/datasets/ankurzing/sentiment-analysis-for-financial-news.\n",
+        "   \n",
+        "   This dataset contains two columns, `Sentiment` and `News Headline`. The sentiment can be `negative`, `neutral` or `positive`.\n",
+        "\n",
+        "2. Move the CSV file that contains the dataset into the current directory. "
+      ]
+    },
+    {
+      "cell_type": "markdown",
+      "metadata": {},
+      "source": [
+        "### Get ready to run the analysis\n",
+        "\n",
+        "Import the ValidMind `FoundationModel` and `Prompt` classes needed for the sentiment analysis later on:"
+      ]
+    },
+    {
+      "cell_type": "code",
+      "execution_count": 4,
+      "metadata": {},
+      "outputs": [],
+      "source": [
+        "from validmind.models import FoundationModel, Prompt"
+      ]
+    },
+    {
+      "cell_type": "markdown",
+      "metadata": {},
+      "source": [
+        "Check your access to the OpenAI API:"
+      ]
+    },
+    {
+      "cell_type": "code",
+      "execution_count": 5,
+      "metadata": {},
+      "outputs": [],
+      "source": [
+        "import os\n",
+        "\n",
+        "import dotenv\n",
+        "dotenv.load_dotenv()\n",
+        "\n",
+        "if os.getenv(\"OPENAI_API_KEY\") is None:\n",
+        "    raise Exception(\"OPENAI_API_KEY not found\")"
+      ]
+    },
+    {
+      "cell_type": "code",
+      "execution_count": 6,
+      "metadata": {},
+      "outputs": [],
+      "source": [
+        "from openai import OpenAI\n",
+        "\n",
+        "model = OpenAI()\n",
+        "\n",
+        "def call_model(prompt):\n",
+        "    return model.chat.completions.create(\n",
+        "        model=\"gpt-3.5-turbo\",\n",
+        "        messages=[\n",
+        "            {\"role\": \"user\", \"content\": prompt},\n",
+        "        ]\n",
+        "    ).choices[0].message.content"
+      ]
+    },
+    {
+      "cell_type": "markdown",
+      "metadata": {},
+      "source": [
+        "Set the prompt guidelines for the sentiment analysis:"
+      ]
+    },
+    {
+      "cell_type": "code",
+      "execution_count": 7,
+      "metadata": {},
+      "outputs": [],
+      "source": [
+        "prompt_template = \"\"\"\n",
+        "You are an AI with expertise in sentiment analysis, particularly in the context of financial news.\n",
+        "Your task is to analyze the sentiment of a specific sentence provided below.\n",
+        "Before proceeding, take a moment to understand the context and nuances of the financial terminology used in the sentence.\n",
+        "\n",
+        "Sentence to Analyze:\n",
+        "```\n",
+        "{Sentence}\n",
+        "```\n",
+        "\n",
+        "Please respond with the sentiment of the sentence denoted by one of either 'positive', 'negative', or 'neutral'.\n",
+        "Please respond only with the sentiment enum value. Do not include any other text in your response.\n",
+        "\n",
+        "Note: Ensure that your analysis is based on the content of the sentence and not on external information or assumptions.\n",
+        "\"\"\".strip()\n",
+        "\n",
+        "prompt_variables = [\"Sentence\"]"
+      ]
+    },
+    {
+      "cell_type": "markdown",
+      "metadata": {},
+      "source": [
+        "Get your sample dataset ready for analysis:"
+      ]
+    },
+    {
+      "cell_type": "code",
+      "execution_count": 8,
+      "metadata": {},
+      "outputs": [
+        {
+          "data": {
+            "text/html": [
+              "<div>\n",
+              "<style scoped>\n",
+              "    .dataframe tbody tr th:only-of-type {\n",
+              "        vertical-align: middle;\n",
+              "    }\n",
+              "\n",
+              "    .dataframe tbody tr th {\n",
+              "        vertical-align: top;\n",
+              "    }\n",
+              "\n",
+              "    .dataframe thead th {\n",
+              "        text-align: right;\n",
+              "    }\n",
+              "</style>\n",
+              "<table border=\"1\" class=\"dataframe\">\n",
+              "  <thead>\n",
+              "    <tr style=\"text-align: right;\">\n",
+              "      <th></th>\n",
+              "      <th>Sentiment</th>\n",
+              "      <th>Sentence</th>\n",
+              "    </tr>\n",
+              "  </thead>\n",
+              "  <tbody>\n",
+              "    <tr>\n",
+              "      <th>0</th>\n",
+              "      <td>neutral</td>\n",
+              "      <td>According to Gran , the company has no plans t...</td>\n",
+              "    </tr>\n",
+              "    <tr>\n",
+              "      <th>1</th>\n",
+              "      <td>neutral</td>\n",
+              "      <td>Technopolis plans to develop in stages an area...</td>\n",
+              "    </tr>\n",
+              "    <tr>\n",
+              "      <th>2</th>\n",
+              "      <td>negative</td>\n",
+              "      <td>The international electronic industry company ...</td>\n",
+              "    </tr>\n",
+              "    <tr>\n",
+              "      <th>3</th>\n",
+              "      <td>positive</td>\n",
+              "      <td>With the new production plant the company woul...</td>\n",
+              "    </tr>\n",
+              "    <tr>\n",
+              "      <th>4</th>\n",
+              "      <td>positive</td>\n",
+              "      <td>According to the company 's updated strategy f...</td>\n",
+              "    </tr>\n",
+              "    <tr>\n",
+              "      <th>5</th>\n",
+              "      <td>positive</td>\n",
+              "      <td>FINANCING OF ASPOCOMP 'S GROWTH Aspocomp is ag...</td>\n",
+              "    </tr>\n",
+              "    <tr>\n",
+              "      <th>6</th>\n",
+              "      <td>positive</td>\n",
+              "      <td>For the last quarter of 2010 , Componenta 's n...</td>\n",
+              "    </tr>\n",
+              "    <tr>\n",
+              "      <th>7</th>\n",
+              "      <td>positive</td>\n",
+              "      <td>In the third quarter of 2010 , net sales incre...</td>\n",
+              "    </tr>\n",
+              "    <tr>\n",
+              "      <th>8</th>\n",
+              "      <td>positive</td>\n",
+              "      <td>Operating profit rose to EUR 13.1 mn from EUR ...</td>\n",
+              "    </tr>\n",
+              "    <tr>\n",
+              "      <th>9</th>\n",
+              "      <td>positive</td>\n",
+              "      <td>Operating profit totalled EUR 21.1 mn , up fro...</td>\n",
+              "    </tr>\n",
+              "  </tbody>\n",
+              "</table>\n",
+              "</div>"
+            ],
+            "text/plain": [
+              "  Sentiment                                           Sentence\n",
+              "0   neutral  According to Gran , the company has no plans t...\n",
+              "1   neutral  Technopolis plans to develop in stages an area...\n",
+              "2  negative  The international electronic industry company ...\n",
+              "3  positive  With the new production plant the company woul...\n",
+              "4  positive  According to the company 's updated strategy f...\n",
+              "5  positive  FINANCING OF ASPOCOMP 'S GROWTH Aspocomp is ag...\n",
+              "6  positive  For the last quarter of 2010 , Componenta 's n...\n",
+              "7  positive  In the third quarter of 2010 , net sales incre...\n",
+              "8  positive  Operating profit rose to EUR 13.1 mn from EUR ...\n",
+              "9  positive  Operating profit totalled EUR 21.1 mn , up fro..."
+            ]
+          },
+          "execution_count": 8,
+          "metadata": {},
+          "output_type": "execute_result"
+        }
+      ],
+      "source": [
+        "import pandas as pd\n",
+        "\n",
+        "df = pd.read_csv('./datasets/sentiments.csv')\n",
+        "\n",
+        "df_test = df[:10].reset_index(drop=True)\n",
+        "df_test"
+      ]
+    },
+    {
+      "cell_type": "markdown",
+      "metadata": {},
+      "source": [
+        "## Run the model documentation tests\n",
+        "\n",
+        "First, use the ValidMind Developer Framework to initialize the dataset and model objects necessary for documentation. The ValidMind `predict_fn` function allows the model to be tested and evaluated in a standardized manner:"
+      ]
+    },
+    {
+      "cell_type": "code",
+      "execution_count": 9,
+      "metadata": {},
+      "outputs": [
+        {
+          "name": "stderr",
+          "output_type": "stream",
+          "text": [
+            "2024-01-19 12:35:21,535 - INFO(validmind.client): Pandas dataset detected. Initializing VM Dataset instance...\n",
+            "2024-01-19 12:35:21,536 - INFO(validmind.client): Pandas dataset detected. Initializing VM Dataset instance...\n",
+            "2024-01-19 12:35:21,538 - INFO(validmind.models.foundation): Running predict() for `test_ds`... This may take a while\n"
+          ]
+        }
+      ],
+      "source": [
+        "vm_dataset = vm.init_dataset(\n",
+        "    dataset=df,\n",
+        "    text_column=\"Sentence\",\n",
+        "    target_column=\"Sentiment\",\n",
+        ")\n",
+        "\n",
+        "vm_test_ds = vm.init_dataset(\n",
+        "    dataset=df_test,\n",
+        "    text_column=\"Sentence\",\n",
+        "    target_column=\"Sentiment\",\n",
+        ")\n",
+        "\n",
+        "vm_model = FoundationModel(\n",
+        "    predict_fn=call_model,\n",
+        "    prompt=Prompt(\n",
+        "        template=prompt_template,\n",
+        "        variables=prompt_variables,\n",
+        "    ),\n",
+        "    test_ds=vm_test_ds,\n",
+        ")"
+      ]
+    },
+    {
+      "cell_type": "markdown",
+      "metadata": {},
+      "source": [
+        "Next, use the ValidMind Developer Framework to run validation tests on the model. The `vm.run_documentation_tests` function analyzes the current project's documentation template and collects all the tests associated with it into a test suite. \n",
+        "\n",
+        "The function then runs the test suite, logs the results to the ValidMind API and displays them to you. "
+      ]
+    },
+    {
+      "cell_type": "code",
+      "execution_count": 11,
+      "metadata": {},
+      "outputs": [
+        {
+          "data": {
+            "application/vnd.jupyter.widget-view+json": {
+              "model_id": "4ac12c896e2f4423bdeefe5d1703c581",
+              "version_major": 2,
+              "version_minor": 0
+            },
+            "text/plain": [
+              "HBox(children=(Label(value='Running test suite...'), IntProgress(value=0, max=38)))"
+            ]
+          },
+          "metadata": {},
+          "output_type": "display_data"
+        },
+        {
+          "name": "stderr",
+          "output_type": "stream",
+          "text": [
+            "[nltk_data] Downloading package stopwords to\n",
+            "[nltk_data]     /Users/juanvalidmind/nltk_data...\n",
+            "[nltk_data]   Package stopwords is already up-to-date!\n",
+            "[nltk_data] Downloading package stopwords to\n",
+            "[nltk_data]     /Users/juanvalidmind/nltk_data...\n",
+            "[nltk_data]   Package stopwords is already up-to-date!\n",
+            "2024-01-19 12:36:13,241 - ERROR(validmind.vm_models.test_suite.test): Failed to run test 'bias': (AttributeError) 'NoneType' object has no attribute 'chat'\n",
+            "2024-01-19 12:36:13,242 - ERROR(validmind.vm_models.test_suite.test): Failed to run test 'clarity': (AttributeError) 'NoneType' object has no attribute 'chat'\n",
+            "2024-01-19 12:36:13,243 - ERROR(validmind.vm_models.test_suite.test): Failed to run test 'conciseness': (AttributeError) 'NoneType' object has no attribute 'chat'\n",
+            "2024-01-19 12:36:13,249 - ERROR(validmind.vm_models.test_suite.test): Failed to run test 'delimitation': (AttributeError) 'NoneType' object has no attribute 'chat'\n",
+            "2024-01-19 12:36:13,256 - ERROR(validmind.vm_models.test_suite.test): Failed to run test 'negative_instruction': (AttributeError) 'NoneType' object has no attribute 'chat'\n",
+            "2024-01-19 12:36:13,260 - ERROR(validmind.vm_models.test_suite.test): Failed to run test 'robustness': (AttributeError) 'NoneType' object has no attribute 'chat'\n",
+            "2024-01-19 12:36:13,268 - ERROR(validmind.vm_models.test_suite.test): Failed to run test 'specificity': (AttributeError) 'NoneType' object has no attribute 'chat'\n"
+          ]
+        },
+        {
+          "data": {
+            "application/vnd.jupyter.widget-view+json": {
+              "model_id": "841e33f78b97490181842f9630480051",
+              "version_major": 2,
+              "version_minor": 0
+            },
+            "text/plain": [
+              "VBox(children=(HTML(value='<h2>Test Suite Results: <i style=\"color: #DE257E\">Sentiment Analysis With Llm V1</i…"
+            ]
+          },
+          "metadata": {},
+          "output_type": "display_data"
+        }
+      ],
+      "source": [
+        "test_suite = vm.run_documentation_tests(\n",
+        "    inputs = {\n",
+        "        \"dataset\": vm_dataset,\n",
+        "        \"model\": vm_model,\n",
+        "    }\n",
+        ")"
+      ]
+    },
+    {
+      "cell_type": "markdown",
+      "metadata": {},
+      "source": [
+        "## Next steps\n",
+        "\n",
+        "You can look at the results of this test suite right in the notebook where you ran the code, as you would expect. But there is a better way: view the prompt validation test results as part of your model documentation right in the ValidMind Platform UI: \n",
+        "\n",
+        "1. Log back into the [Platform UI](https://app.prod.validmind.ai) \n",
+        "\n",
+        "2. Go to **Documentation Projects** > **YOUR_DOCUMENTATION_PROJECT** > **Documentation**.\n",
+        "\n",
+        "3. Expand **2. Data Preparation** or **3. Model Development** to review all test results.\n",
+        "\n",
+        "What you can see now is a more easily consumable version of the prompt validation testing you just performed, along with other parts of your documentation project that still need to be completed. \n",
+        "\n",
+        "If you want to learn more about where you are in the model documentation process, take a look at [How do I use the framework?](https://docs.validmind.ai/guide/get-started-developer-framework.html#how-do-i-use-the-framework).\n",
+        "\n"
+      ]
+    }
+  ],
+  "metadata": {
+    "kernelspec": {
+      "display_name": "Developer Framework",
+      "language": "python",
+      "name": "dev-framework"
+    },
+    "language_info": {
+      "codemirror_mode": {
+        "name": "ipython",
+        "version": 3
+      },
+      "file_extension": ".py",
+      "mimetype": "text/x-python",
+      "name": "python",
+      "nbconvert_exporter": "python",
+      "pygments_lexer": "ipython3",
+      "version": "3.10.13"
+    }
   },
-  {
-   "cell_type": "markdown",
-   "metadata": {},
-   "source": [
-    "## ValidMind at a glance\n",
-    "\n",
-    "ValidMind's platform enables organizations to identify, document, and manage model risks for all types of models, including AI/ML models, LLMs, and statistical models. As a model developer, you use the ValidMind Developer Framework to automate documentation and validation tests, and then use the ValidMind AI Risk Platform UI to collaborate on documentation projects. Together, these products simplify model risk management, facilitate compliance with regulations and institutional standards, and enhance collaboration between yourself and model validators.\n",
-    "\n",
-    "If this is your first time trying out ValidMind, we recommend going through the following resources first:\n",
-    "\n",
-    "- [Get started](https://docs.validmind.ai/guide/get-started.html) — The basics, including key concepts, and how our products work\n",
-    "- [Get started with the ValidMind Developer Framework](https://docs.validmind.ai/guide/get-started-developer-framework.html) —  The path for developers, more code samples, and our developer reference"
-   ]
-  },
-  {
-   "cell_type": "markdown",
-   "metadata": {},
-   "source": [
-    "## Before you begin\n",
-    "\n",
-    "::: {.callout-tip}\n",
-    "### New to ValidMind? \n",
-    "For access to all features available in this notebook, create a free ValidMind account. \n",
-    "\n",
-    "Signing up is FREE — [**Sign up now**](https://app.prod.validmind.ai)\n",
-    ":::\n",
-    "\n",
-    "This notebook requires an OpenAI API secret key to run. If you don't have one, visit [API keys](https://platform.openai.com/account/api-keys) on OpenAI's site to create a new key for yourself. Note that API usage charges may apply.\n",
-    "\n",
-    "If you encounter errors due to missing modules in your Python environment, install the modules with `pip install`, and then re-run the notebook. For more help, refer to [Installing Python Modules](https://docs.python.org/3/installing/index.html)."
-   ]
-  },
-  {
-   "cell_type": "markdown",
-   "metadata": {},
-   "source": [
-    "## Install the client library\n",
-    "\n",
-    "The client library provides Python support for the ValidMind Developer Framework. To install it:"
-   ]
-  },
-  {
-   "cell_type": "code",
-   "execution_count": 1,
-   "metadata": {},
-   "outputs": [
-    {
-     "name": "stdout",
-     "output_type": "stream",
-     "text": [
-      "\n",
-      "\u001b[1m[\u001b[0m\u001b[34;49mnotice\u001b[0m\u001b[1;39;49m]\u001b[0m\u001b[39;49m A new release of pip is available: \u001b[0m\u001b[31;49m23.2.1\u001b[0m\u001b[39;49m -> \u001b[0m\u001b[32;49m23.3.2\u001b[0m\n",
-      "\u001b[1m[\u001b[0m\u001b[34;49mnotice\u001b[0m\u001b[1;39;49m]\u001b[0m\u001b[39;49m To update, run: \u001b[0m\u001b[32;49mpip install --upgrade pip\u001b[0m\n",
-      "Note: you may need to restart the kernel to use updated packages.\n"
-     ]
-    }
-   ],
-   "source": [
-    "%pip install -q validmind"
-   ]
-  },
-  {
-   "cell_type": "markdown",
-   "metadata": {},
-   "source": [
-    "## Initialize the client library\n",
-    "\n",
-    "Every documentation project in the Platform UI comes with a _code snippet_ that lets the client library associate your documentation and tests with the right project on the Platform UI when you run this notebook.\n",
-    "\n",
-    "Get your code snippet by creating a documentation project:\n",
-    "\n",
-    "1. In a browser, log into the [Platform UI](https://app.prod.validmind.ai).\n",
-    "\n",
-    "2. Go to Go to **Documentation Projects** and click **Create new project**.\n",
-    "\n",
-    "3. Select **`[Demo] Foundation Model - Text Sentiment Analysis`** and **`Initial Validation`** for the model name and type, give the project a unique  name to make it yours, and then click **Create project**.\n",
-    "\n",
-    "4. Go to **Documentation Projects** > **YOUR_UNIQUE_PROJECT_NAME** > **Getting Started** and click **Copy snippet to clipboard**.\n",
-    "\n",
-    "Next, replace this placeholder with your own code snippet:"
-   ]
-  },
-  {
-   "cell_type": "code",
-   "execution_count": 2,
-   "metadata": {},
-   "outputs": [
-    {
-     "name": "stderr",
-     "output_type": "stream",
-     "text": [
-      "2024-01-19 12:35:20,802 - INFO(validmind.api_client): Connected to ValidMind. Project: [Demo] Foundation Model  - Text Sentiment Analysis - Initial Validation (clr4sqrcz004huqy6xu70f0zw)\n"
-     ]
-    }
-   ],
-   "source": [
-    "## Replace the code below with the code snippet from your project ##\n",
-    "\n",
-    "import validmind as vm\n",
-    "\n",
-    "vm.init(\n",
-    "  api_host = \"http://localhost:3000/api/v1/tracking\",\n",
-    "  api_key = \"...\",\n",
-    "  api_secret = \"...\",\n",
-    "  project = \"...\"\n",
-    ")\n",
-    "  "
-   ]
-  },
-  {
-   "cell_type": "markdown",
-   "metadata": {},
-   "source": [
-    "### Preview the documentation template\n",
-    "\n",
-    "A template predefines sections for your documentation project and provides a general outline to follow, making the documentation process much easier.\n",
-    "\n",
-    "You will upload documentation and test results into this template later on. For now, take a look at the structure that the template provides with the `vm.preview_template()` function from the ValidMind library and note the empty sections:"
-   ]
-  },
-  {
-   "cell_type": "code",
-   "execution_count": 3,
-   "metadata": {},
-   "outputs": [
-    {
-     "data": {
-      "application/vnd.jupyter.widget-view+json": {
-       "model_id": "6dc23da742f74929a70826a58f9b60f6",
-       "version_major": 2,
-       "version_minor": 0
-      },
-      "text/plain": [
-       "Accordion(children=(Accordion(children=(HTML(value='<p>Empty Section</p>'), Accordion(children=(HTML(value='<p…"
-      ]
-     },
-     "metadata": {},
-     "output_type": "display_data"
-    }
-   ],
-   "source": [
-    "vm.preview_template()"
-   ]
-  },
-  {
-   "cell_type": "markdown",
-   "metadata": {},
-   "source": [
-    "### Download the test dataset\n",
-    "\n",
-    "To perform the sentiment analysis for financial news, you need a sample dataset:  \n",
-    "\n",
-    "1. Download the sample dataset from https://www.kaggle.com/datasets/ankurzing/sentiment-analysis-for-financial-news.\n",
-    "   \n",
-    "   This dataset contains two columns, `Sentiment` and `News Headline`. The sentiment can be `negative`, `neutral` or `positive`.\n",
-    "\n",
-    "2. Move the CSV file that contains the dataset into the current directory. "
-   ]
-  },
-  {
-   "cell_type": "markdown",
-   "metadata": {},
-   "source": [
-    "### Get ready to run the analysis\n",
-    "\n",
-    "Import the ValidMind `FoundationModel` and `Prompt` classes needed for the sentiment analysis later on:"
-   ]
-  },
-  {
-   "cell_type": "code",
-   "execution_count": 4,
-   "metadata": {},
-   "outputs": [],
-   "source": [
-    "from validmind.models import FoundationModel, Prompt"
-   ]
-  },
-  {
-   "cell_type": "markdown",
-   "metadata": {},
-   "source": [
-    "Check your access to the OpenAI API:"
-   ]
-  },
-  {
-   "cell_type": "code",
-   "execution_count": 5,
-   "metadata": {},
-   "outputs": [],
-   "source": [
-    "import os\n",
-    "\n",
-    "import dotenv\n",
-    "dotenv.load_dotenv()\n",
-    "\n",
-    "if os.getenv(\"OPENAI_API_KEY\") is None:\n",
-    "    raise Exception(\"OPENAI_API_KEY not found\")"
-   ]
-  },
-  {
-   "cell_type": "code",
-   "execution_count": 6,
-   "metadata": {},
-   "outputs": [],
-   "source": [
-    "from openai import OpenAI\n",
-    "\n",
-<<<<<<< HEAD
-    "openai_client = OpenAI()\n",
-    "\n",
-    "def call_model(prompt):\n",
-    "    completion = openai_client.chat.completions.create(\n",
-=======
-    "model = OpenAI()\n",
-    "\n",
-    "def call_model(prompt):\n",
-    "    return model.chat.completions.create(\n",
->>>>>>> f2e63b04
-    "        model=\"gpt-3.5-turbo\",\n",
-    "        messages=[\n",
-    "            {\"role\": \"user\", \"content\": prompt},\n",
-    "        ]\n",
-<<<<<<< HEAD
-    "    )\n",
-    "    return completion.choices[0].message.content"
-=======
-    "    ).choices[0].message.content"
->>>>>>> f2e63b04
-   ]
-  },
-  {
-   "cell_type": "markdown",
-   "metadata": {},
-   "source": [
-    "Set the prompt guidelines for the sentiment analysis:"
-   ]
-  },
-  {
-   "cell_type": "code",
-   "execution_count": 7,
-   "metadata": {},
-   "outputs": [],
-   "source": [
-    "prompt_template = \"\"\"\n",
-    "You are an AI with expertise in sentiment analysis, particularly in the context of financial news.\n",
-    "Your task is to analyze the sentiment of a specific sentence provided below.\n",
-    "Before proceeding, take a moment to understand the context and nuances of the financial terminology used in the sentence.\n",
-    "\n",
-    "Sentence to Analyze:\n",
-    "```\n",
-    "{Sentence}\n",
-    "```\n",
-    "\n",
-    "Please respond with the sentiment of the sentence denoted by one of either 'positive', 'negative', or 'neutral'.\n",
-    "Please respond only with the sentiment enum value. Do not include any other text in your response.\n",
-    "\n",
-    "Note: Ensure that your analysis is based on the content of the sentence and not on external information or assumptions.\n",
-    "\"\"\".strip()\n",
-    "\n",
-    "prompt_variables = [\"Sentence\"]"
-   ]
-  },
-  {
-   "cell_type": "markdown",
-   "metadata": {},
-   "source": [
-    "Get your sample dataset ready for analysis:"
-   ]
-  },
-  {
-   "cell_type": "code",
-   "execution_count": 8,
-   "metadata": {},
-   "outputs": [
-    {
-     "data": {
-      "text/html": [
-       "<div>\n",
-       "<style scoped>\n",
-       "    .dataframe tbody tr th:only-of-type {\n",
-       "        vertical-align: middle;\n",
-       "    }\n",
-       "\n",
-       "    .dataframe tbody tr th {\n",
-       "        vertical-align: top;\n",
-       "    }\n",
-       "\n",
-       "    .dataframe thead th {\n",
-       "        text-align: right;\n",
-       "    }\n",
-       "</style>\n",
-       "<table border=\"1\" class=\"dataframe\">\n",
-       "  <thead>\n",
-       "    <tr style=\"text-align: right;\">\n",
-       "      <th></th>\n",
-       "      <th>Sentiment</th>\n",
-       "      <th>Sentence</th>\n",
-       "    </tr>\n",
-       "  </thead>\n",
-       "  <tbody>\n",
-       "    <tr>\n",
-       "      <th>0</th>\n",
-       "      <td>neutral</td>\n",
-       "      <td>According to Gran , the company has no plans t...</td>\n",
-       "    </tr>\n",
-       "    <tr>\n",
-       "      <th>1</th>\n",
-       "      <td>neutral</td>\n",
-       "      <td>Technopolis plans to develop in stages an area...</td>\n",
-       "    </tr>\n",
-       "    <tr>\n",
-       "      <th>2</th>\n",
-       "      <td>negative</td>\n",
-       "      <td>The international electronic industry company ...</td>\n",
-       "    </tr>\n",
-       "    <tr>\n",
-       "      <th>3</th>\n",
-       "      <td>positive</td>\n",
-       "      <td>With the new production plant the company woul...</td>\n",
-       "    </tr>\n",
-       "    <tr>\n",
-       "      <th>4</th>\n",
-       "      <td>positive</td>\n",
-       "      <td>According to the company 's updated strategy f...</td>\n",
-       "    </tr>\n",
-       "    <tr>\n",
-       "      <th>5</th>\n",
-       "      <td>positive</td>\n",
-       "      <td>FINANCING OF ASPOCOMP 'S GROWTH Aspocomp is ag...</td>\n",
-       "    </tr>\n",
-       "    <tr>\n",
-       "      <th>6</th>\n",
-       "      <td>positive</td>\n",
-       "      <td>For the last quarter of 2010 , Componenta 's n...</td>\n",
-       "    </tr>\n",
-       "    <tr>\n",
-       "      <th>7</th>\n",
-       "      <td>positive</td>\n",
-       "      <td>In the third quarter of 2010 , net sales incre...</td>\n",
-       "    </tr>\n",
-       "    <tr>\n",
-       "      <th>8</th>\n",
-       "      <td>positive</td>\n",
-       "      <td>Operating profit rose to EUR 13.1 mn from EUR ...</td>\n",
-       "    </tr>\n",
-       "    <tr>\n",
-       "      <th>9</th>\n",
-       "      <td>positive</td>\n",
-       "      <td>Operating profit totalled EUR 21.1 mn , up fro...</td>\n",
-       "    </tr>\n",
-       "  </tbody>\n",
-       "</table>\n",
-       "</div>"
-      ],
-      "text/plain": [
-       "  Sentiment                                           Sentence\n",
-       "0   neutral  According to Gran , the company has no plans t...\n",
-       "1   neutral  Technopolis plans to develop in stages an area...\n",
-       "2  negative  The international electronic industry company ...\n",
-       "3  positive  With the new production plant the company woul...\n",
-       "4  positive  According to the company 's updated strategy f...\n",
-       "5  positive  FINANCING OF ASPOCOMP 'S GROWTH Aspocomp is ag...\n",
-       "6  positive  For the last quarter of 2010 , Componenta 's n...\n",
-       "7  positive  In the third quarter of 2010 , net sales incre...\n",
-       "8  positive  Operating profit rose to EUR 13.1 mn from EUR ...\n",
-       "9  positive  Operating profit totalled EUR 21.1 mn , up fro..."
-      ]
-     },
-     "execution_count": 8,
-     "metadata": {},
-     "output_type": "execute_result"
-    }
-   ],
-   "source": [
-    "import pandas as pd\n",
-    "\n",
-    "df = pd.read_csv('./datasets/sentiments.csv')\n",
-    "\n",
-    "df_test = df[:10].reset_index(drop=True)\n",
-    "df_test"
-   ]
-  },
-  {
-   "cell_type": "markdown",
-   "metadata": {},
-   "source": [
-    "## Run the model documentation tests\n",
-    "\n",
-    "First, use the ValidMind Developer Framework to initialize the dataset and model objects necessary for documentation. The ValidMind `predict_fn` function allows the model to be tested and evaluated in a standardized manner:"
-   ]
-  },
-  {
-   "cell_type": "code",
-   "execution_count": 9,
-   "metadata": {},
-   "outputs": [
-    {
-     "name": "stderr",
-     "output_type": "stream",
-     "text": [
-      "2024-01-19 12:35:21,535 - INFO(validmind.client): Pandas dataset detected. Initializing VM Dataset instance...\n",
-      "2024-01-19 12:35:21,536 - INFO(validmind.client): Pandas dataset detected. Initializing VM Dataset instance...\n",
-      "2024-01-19 12:35:21,538 - INFO(validmind.models.foundation): Running predict() for `test_ds`... This may take a while\n"
-     ]
-    }
-   ],
-   "source": [
-    "vm_dataset = vm.init_dataset(\n",
-    "    dataset=df,\n",
-    "    text_column=\"Sentence\",\n",
-    "    target_column=\"Sentiment\",\n",
-    ")\n",
-    "\n",
-    "vm_test_ds = vm.init_dataset(\n",
-    "    dataset=df_test,\n",
-    "    text_column=\"Sentence\",\n",
-    "    target_column=\"Sentiment\",\n",
-    ")\n",
-    "\n",
-    "vm_model = FoundationModel(\n",
-    "    predict_fn=call_model,\n",
-    "    prompt=Prompt(\n",
-    "        template=prompt_template,\n",
-    "        variables=prompt_variables,\n",
-    "    ),\n",
-    "    test_ds=vm_test_ds,\n",
-    ")"
-   ]
-  },
-  {
-   "cell_type": "markdown",
-   "metadata": {},
-   "source": [
-    "Next, use the ValidMind Developer Framework to run validation tests on the model. The `vm.run_documentation_tests` function analyzes the current project's documentation template and collects all the tests associated with it into a test suite. \n",
-    "\n",
-    "The function then runs the test suite, logs the results to the ValidMind API and displays them to you. "
-   ]
-  },
-  {
-   "cell_type": "code",
-   "execution_count": 11,
-   "metadata": {},
-   "outputs": [
-    {
-     "data": {
-      "application/vnd.jupyter.widget-view+json": {
-       "model_id": "4ac12c896e2f4423bdeefe5d1703c581",
-       "version_major": 2,
-       "version_minor": 0
-      },
-      "text/plain": [
-       "HBox(children=(Label(value='Running test suite...'), IntProgress(value=0, max=38)))"
-      ]
-     },
-     "metadata": {},
-     "output_type": "display_data"
-    },
-    {
-     "name": "stderr",
-     "output_type": "stream",
-     "text": [
-      "[nltk_data] Downloading package stopwords to\n",
-      "[nltk_data]     /Users/juanvalidmind/nltk_data...\n",
-      "[nltk_data]   Package stopwords is already up-to-date!\n",
-      "[nltk_data] Downloading package stopwords to\n",
-      "[nltk_data]     /Users/juanvalidmind/nltk_data...\n",
-      "[nltk_data]   Package stopwords is already up-to-date!\n",
-      "2024-01-19 12:36:13,241 - ERROR(validmind.vm_models.test_suite.test): Failed to run test 'bias': (AttributeError) 'NoneType' object has no attribute 'chat'\n",
-      "2024-01-19 12:36:13,242 - ERROR(validmind.vm_models.test_suite.test): Failed to run test 'clarity': (AttributeError) 'NoneType' object has no attribute 'chat'\n",
-      "2024-01-19 12:36:13,243 - ERROR(validmind.vm_models.test_suite.test): Failed to run test 'conciseness': (AttributeError) 'NoneType' object has no attribute 'chat'\n",
-      "2024-01-19 12:36:13,249 - ERROR(validmind.vm_models.test_suite.test): Failed to run test 'delimitation': (AttributeError) 'NoneType' object has no attribute 'chat'\n",
-      "2024-01-19 12:36:13,256 - ERROR(validmind.vm_models.test_suite.test): Failed to run test 'negative_instruction': (AttributeError) 'NoneType' object has no attribute 'chat'\n",
-      "2024-01-19 12:36:13,260 - ERROR(validmind.vm_models.test_suite.test): Failed to run test 'robustness': (AttributeError) 'NoneType' object has no attribute 'chat'\n",
-      "2024-01-19 12:36:13,268 - ERROR(validmind.vm_models.test_suite.test): Failed to run test 'specificity': (AttributeError) 'NoneType' object has no attribute 'chat'\n"
-     ]
-    },
-    {
-     "data": {
-      "application/vnd.jupyter.widget-view+json": {
-       "model_id": "841e33f78b97490181842f9630480051",
-       "version_major": 2,
-       "version_minor": 0
-      },
-      "text/plain": [
-       "VBox(children=(HTML(value='<h2>Test Suite Results: <i style=\"color: #DE257E\">Sentiment Analysis With Llm V1</i…"
-      ]
-     },
-     "metadata": {},
-     "output_type": "display_data"
-    }
-   ],
-   "source": [
-    "test_suite = vm.run_documentation_tests(\n",
-    "    inputs = {\n",
-    "        \"dataset\": vm_dataset,\n",
-    "        \"model\": vm_model,\n",
-    "    }\n",
-    ")"
-   ]
-  },
-  {
-   "cell_type": "markdown",
-   "metadata": {},
-   "source": [
-    "## Next steps\n",
-    "\n",
-    "You can look at the results of this test suite right in the notebook where you ran the code, as you would expect. But there is a better way: view the prompt validation test results as part of your model documentation right in the ValidMind Platform UI: \n",
-    "\n",
-    "1. Log back into the [Platform UI](https://app.prod.validmind.ai) \n",
-    "\n",
-    "2. Go to **Documentation Projects** > **YOUR_DOCUMENTATION_PROJECT** > **Documentation**.\n",
-    "\n",
-    "3. Expand **2. Data Preparation** or **3. Model Development** to review all test results.\n",
-    "\n",
-    "What you can see now is a more easily consumable version of the prompt validation testing you just performed, along with other parts of your documentation project that still need to be completed. \n",
-    "\n",
-    "If you want to learn more about where you are in the model documentation process, take a look at [How do I use the framework?](https://docs.validmind.ai/guide/get-started-developer-framework.html#how-do-i-use-the-framework).\n",
-    "\n"
-   ]
-  }
- ],
- "metadata": {
-  "kernelspec": {
-   "display_name": "Developer Framework",
-   "language": "python",
-   "name": "dev-framework"
-  },
-  "language_info": {
-   "codemirror_mode": {
-    "name": "ipython",
-    "version": 3
-   },
-   "file_extension": ".py",
-   "mimetype": "text/x-python",
-   "name": "python",
-   "nbconvert_exporter": "python",
-   "pygments_lexer": "ipython3",
-   "version": "3.10.13"
-  }
- },
- "nbformat": 4,
- "nbformat_minor": 2
+  "nbformat": 4,
+  "nbformat_minor": 2
 }